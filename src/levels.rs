use crate::compaction::{CompactStatus, KeyRange, INFO_RANGE};
use crate::kv::{ArcKV, WeakKV, KV};
use crate::level_handler::{LevelHandler, LevelHandlerInner};
use crate::manifest::{Manifest, ManifestChangeBuilder};
use crate::pb::badgerpb3::manifest_change::Operation::{CREATE, DELETE};
<<<<<<< HEAD
use crate::pb::badgerpb3::{ManifestChange, ManifestChangeSet};
use crate::table::builder::Builder;
use crate::table::iterator::{ConcatIterator, IteratorItem};

use crate::table::table::{new_file_name, Table, TableCore};
use crate::types::{Channel, Closer, XArc, XWeak};
use crate::y::iterator::{MergeIterOverBuilder, Xiterator};
use crate::Error::Unexpected;
=======
use crate::pb::badgerpb3::ManifestChange;
use crate::table::builder::Builder;
use crate::table::iterator::{ConcatIterator, IteratorImpl, IteratorItem};
use crate::table::table::{new_file_name, Table, TableCore};
use crate::types::{Closer, XArc, XWeak};
use crate::y::{create_synced_file, sync_directory};
>>>>>>> dd9a443f
use crate::Result;
use crate::Xiterator;
use crate::{MergeIterOverBuilder, MergeIterOverIterator};
use atomic::Ordering;
use awaitgroup::WaitGroup;
use drop_cell::defer;
use log::{error, info};
use parking_lot::lock_api::RawRwLock;
use parking_lot::{Mutex, RwLock, RwLockReadGuard};
use std::cell::RefCell;
use std::collections::HashSet;
use std::fmt::{Display, Formatter};
use std::io::Write;
use std::sync::atomic::{AtomicI64, AtomicU64};
use std::sync::Arc;
use std::time::{Duration, SystemTime};
use std::vec;
use tokio::macros::support::thread_rng_n;

#[derive(Clone)]
pub(crate) struct LevelsController {
    // The following are initialized once and const
    levels: Arc<Vec<LevelHandler>>,
    kv: WeakKV,
    next_file_id: Arc<AtomicU64>,
    // For ending compactions.
    compact_worker_wg: Arc<WaitGroup>,
    // Store compact status that will be run or has running
    c_status: Arc<CompactStatus>,
}

unsafe impl Sync for LevelsController {}

unsafe impl Send for LevelsController {}

impl Default for LevelsController {
    fn default() -> Self {
        todo!()
    }
}

impl LevelsController {
    fn new(kv: ArcKV, mf: &Manifest) -> Result<LevelsController> {
        assert!(kv.x.opt.num_level_zero_tables_stall > kv.x.opt.num_level_zero_tables);
        let mut levels = vec![];
        for i in 0..kv.x.opt.max_levels {
            let lh = LevelHandlerInner::new(WeakKV::from(&kv), i);
            levels.push(LevelHandler::from(lh));
            if i == 0 {
            } else if i == 1 {
            } else {
            }
        }
        todo!()
    }

    // cleanup all level's handler
    fn cleanup_levels(&self) -> Result<()> {
        for level in self.levels.iter() {
            level.close()?;
        }
        Ok(())
    }

    // start compact
    fn start_compact(&self, lc: Closer) {
        for i in 0..self.must_kv().opt.num_compactors {
            let lc = lc.spawn();
            let _self = self.clone();
            tokio::spawn(async move {
                _self.run_worker(lc).await;
            });
        }
    }

    // compact worker
    async fn run_worker(&self, lc: Closer) {
        if self.must_kv().opt.do_not_compact {
            lc.done();
            return;
        }
        // random sleep avoid all worker compact at same time
        {
            let duration = thread_rng_n(1000);
            tokio::time::sleep(Duration::from_millis(duration as u64)).await;
        }
        // 1 seconds to check compact
        let mut interval = tokio::time::interval(Duration::from_secs(1));
        loop {
            // why interval can life long
            let done = lc.has_been_closed();
            tokio::select! {
                _ = interval.tick() => {
                    let pick: Vec<CompactionPriority> = self.pick_compact_levels();
                    for p in pick {
                        match self.do_compact(p).await {
                            Ok(true) => {
                                info!("succeed to compacted")
                            },
                            Ok(false) => {
                                info!("skip to do compacted");
                                break;
                            },
                            Err(err) => { // TODO handle error
                                error!("failed to do compacted, {:?}", err);
                            },
                        }
                    }
                },
                _ =  done.recv() => {
                    info!("receive a closer signal for closing compact job");
                    return;
                }
            }
        }
    }

    // Picks some table on level l and compacts it away to the next level.
    async fn do_compact(&self, p: CompactionPriority) -> Result<bool> {
        let l = p.level;
        assert!(l + 1 < self.must_kv().opt.max_levels); //  Sanity check.
        let mut cd = CompactDef::default();
        cd.this_level = (self.levels[l]).clone();
        cd.next_level = (self.levels[l + 1]).clone();
        info!("Got compaction priority: {:?}", p);
        // While picking tables to be compacted, both level's tables are expected to
        // remain unchanged.
        if l == 0 {
            if !self.fill_tables_l0(&mut cd) {
                info!("failed to fill tables for level {}", l);
                return Ok(false);
            }
        } else {
            if !self.fill_tables(&mut cd) {
                info!("failed to fill tables for level {}", l);
                return Ok(false);
            }
        }
        let level = cd.this_level.level();
        info!("Running for level: {}", level);
        info!("{:?}", self.c_status);
        let compacted_res = self.run_compact_def(l, cd).await;
        if compacted_res.is_err() {
            error!(
                "LOG Compact FAILED with error: {}",
                compacted_res.unwrap_err().to_string()
            );
        }
        // Done with compaction. So, remove the ranges from compaction status.
        self.c_status.del_size(level);
        info!("Compaction for level: {} DONE", level);
        Ok(true)
    }

    async fn run_compact_def(&self, l: usize, cd: CompactDef) -> Result<()> {
        let time_start = SystemTime::now();
        let this_level = cd.this_level.clone();
        let next_level = cd.next_level.clone();

        if this_level.level() >= 1 && cd.bot.is_empty() {
            assert_eq!(cd.top.len(), 1);
            let table_lck = cd.top[0].clone();
            // We write to the manifest _before_ we delete files (and after we created files).
            // The order matters here -- you can't temporarily have two copies of the same
            // table id when reloading the manifest.
            // TODO Why?
            let delete_change = ManifestChangeBuilder::new(table_lck.id())
                .with_op(DELETE)
                .build();
            let create_change = ManifestChangeBuilder::new(table_lck.id())
                .with_level(next_level.level() as u32)
                .with_op(CREATE)
                .build();
            let changes = vec![delete_change, create_change];
            let kv = self.must_kv();
            let mut manifest = kv.manifest.write().await;
            manifest.add_changes(changes)?;
            // We have to add to next_level before we remove from this_level, not after. This way, we
            // don't have a bug where reads would see keys missing from both levels.
            //
            // Note: It's critical that we add tables (replace them) in next_level before deleting them
            // in this_level. (We could finagle it atomically somehow.) Also, when reading we must
            // read, or at least acquire s.rlock(), in increasing order by level, so that we don't skip
            // a compaction.
            next_level.replace_tables(cd.top.clone())?;
            this_level.replace_tables(cd.top.clone())?;
            info!(
                "LOG Compact-Move {}->{} smallest:{} biggest:{} took {}",
                l,
                l + 1,
                String::from_utf8_lossy(table_lck.smallest()),
                String::from_utf8_lossy(table_lck.biggest()),
                time_start.elapsed().unwrap().as_millis(),
            );
            return Ok(());
        }

        let cd = Arc::new(tokio::sync::RwLock::new(cd));
        // NOTE: table deref
        let new_tables = self.compact_build_tables(l, cd.clone()).await?;
        let deref_tables = || new_tables.iter().for_each(|tb| tb.decr_ref());
        defer! {deref_tables();}

        let cd = cd.write().await;
        let change_set = Self::build_change_set(&cd, &new_tables);

        // We write to the manifest _before_ we delete files (and after we created files)
        {
            let kv = self.must_kv();
            let mut manifest = kv.manifest.write().await;
            manifest.add_changes(change_set)?;
        }

        // See comment earlier in this function about the ordering of these ops, and the order in which
        // we access levels whe reading.
        next_level.replace_tables(new_tables.clone())?;
        this_level.replace_tables(cd.top.clone())?;

        // Note: For level 0, while do_compact is running, it is possible that new tables are added.
        // However, the tables are added only to the end, so it is ok to just delete the first table.
        info!(
            "LOG Compact {}->{}, del {} tables, add {} tables, took {}",
            l,
            l + 1,
            cd.top.len() + cd.bot.len(),
            new_tables.len(),
            time_start.elapsed().unwrap().as_millis()
        );

        Ok(())
    }

    // Merge top tables and bot tables to from a List of new tables.
    pub(crate) async fn compact_build_tables(
        &self,
        l: usize,
        cd: Arc<tokio::sync::RwLock<CompactDef>>,
    ) -> Result<Vec<Table>> {
<<<<<<< HEAD
        let cd = cd.read().await;
        let top_tables = &cd.top;
        let bot_tables = &cd.bot;

        // Create iterators across all the tables involved first.
        let mut itr: Vec<&dyn Xiterator<Output = IteratorItem>> = vec![];
        if l == 0 {
            Self::append_iterators_reversed(&mut itr, top_tables, false);
        } else {
            assert_eq!(1, top_tables.len());
            Self::append_iterators_reversed(&mut itr, &top_tables[..1].to_vec(), false);
        }

        // Next level has level>=1 and we can use ConcatIterator as key ranges do not overlap.
        // TODO
        let bot_tables = bot_tables.iter().map(|t| t.to_ref()).collect::<Vec<_>>();
        let citr = ConcatIterator::new(bot_tables, false);
        itr.push(&citr);
        let mitr = MergeIterOverBuilder::default().add_batch(itr).build();
        // Important to close the iterator to do ref counting.
        defer! {mitr.close()};
        mitr.rewind();

        // Start generating new tables.
        struct NewTableResult {
            table: Table,
            err: Result<()>,
        }
        let result_ch: Channel<NewTableResult> = Channel::new(1);

        // TODO
        loop {
            let start_time = SystemTime::now();
            let mut builder = Builder::default();
            for value in mitr.next() {
                if builder.reached_capacity(self.must_kv().opt.max_table_size) {
                    break;
                }
                assert!(builder.add(value.key(), value.value()).is_ok());
            }
            if builder.empty() {
                break;
            }
            // It was true that it.Valid() at least once in the loop above, which means we
            // called Add() at least once, and builder is not Empty().
            info!(
                "LOG Compacted: Iteration to generate one table took: {}",
                start_time.elapsed().unwrap().as_millis()
            );

            // TODO
            let file_id = self.reserve_file_id();
            // async
        }
        // let mut new_tables = vec![];
        // let mut first_err = Ok(());
        // // Wait for all table builders to finished.
        //
        // while let Ok(ret) = result_ch.recv().await {
        //     new_tables.push(ret.table.clone());
        //     if ret.err.is_err() {
        //         first_err = ret.err;
        //     }
        // }
        todo!()
=======
        // Start generating new tables.
        let (tx, mut rv) = tokio::sync::mpsc::unbounded_channel::<Result<Table>>();
        let mut g = WaitGroup::new();
        {
            let cd = cd.read().await;
            let top_tables = cd.top.clone();
            let bot_tables = cd.bot.clone();
            // Create iterators across all the tables involved first.
            let mut itr: Vec<Box<dyn Xiterator<Output = IteratorItem>>> = vec![];
            if l != 0 {
                assert_eq!(1, top_tables.len());
            }
            for tb in top_tables {
                let iter = Box::new(IteratorImpl::new(tb, false));
                itr.push(iter);
            }
            // Next level has level>=1 and we can use ConcatIterator as key ranges do not overlap.
            let citr = ConcatIterator::new(bot_tables, false);
            itr.push(Box::new(citr));
            let mitr = MergeIterOverBuilder::default().add_batch(itr).build();
            // Important to close the iterator to do ref counting.
            defer! {mitr.close()};
            mitr.rewind();
            loop {
                let start_time = SystemTime::now();
                let mut builder = Builder::default();
                while let Some(value) = mitr.next() {
                    if builder.reached_capacity(self.must_kv().opt.max_table_size) {
                        break;
                    }
                    assert!(builder.add(value.key(), value.value()).is_ok());
                }
                if builder.empty() {
                    break;
                }
                // It was true that it.Valid() at least once in the loop above, which means we
                // called Add() at least once, and builder is not Empty().
                info!(
                    "LOG Compacted: Iteration to generate one table took: {}",
                    start_time.elapsed().unwrap().as_millis()
                );

                let file_id = self.reserve_file_id();
                let dir = self.must_kv().opt.dir.clone();
                let file_name = new_file_name(file_id, dir.to_string());
                let kv = self.must_kv();
                let worker = g.worker();
                let tx = tx.clone();
                tokio::spawn(async move {
                    defer! {worker.done();}
                    let fd = create_synced_file(&file_name, true);
                    if fd.is_err() {
                        let _ =
                            tx.send(Err(format!("While opening new table: {}", file_id).into()));
                        return;
                    }
                    if let Err(_) = fd.as_ref().unwrap().write_all(&builder.finish()) {
                        let _ =
                            tx.send(Err(format!("Unable to write to file: {}", file_id).into()));
                        return;
                    }
                    let tbl =
                        TableCore::open_table(fd.unwrap(), &file_name, kv.opt.table_loading_mode);
                    if tbl.is_err() {
                        let _ = tx.send(Err(format!("Unable to open table: {}", file_name).into()));
                    } else {
                        let _ = tx.send(Ok(Table::new(tbl.unwrap())));
                    }
                });
            }
        }
        g.wait().await;
        drop(tx);
        let mut new_tables = Vec::with_capacity(20);
        let mut first_err: Result<()> = Ok(());
        // Wait for all table builders to finished.
        loop {
            let tb = rv.recv().await;
            if tb.is_none() {
                break;
            }
            match tb.unwrap() {
                Ok(tb) => {
                    new_tables.push(tb);
                }
                Err(err) => {
                    error!("{}", err);
                    if first_err.is_ok() {
                        first_err = Err(err);
                    }
                }
            }
        }
        if first_err.is_ok() {
            // Ensure created files's directory entries are visible, We don't mind the extra latency
            // from not doing this ASAP after all file creation has finished because this is a
            // background operation
            first_err = sync_directory(&self.must_kv().opt.dir);
        }
        new_tables.sort_by(|a, b| a.to_ref().biggest().cmp(b.to_ref().biggest()));
        if first_err.is_err() {
            // An error happened. Delete all the newly created table files (by calling Decref
            // -- we're the only holders of a ref).
            let _ = new_tables.iter().map(|tb| tb.decr_ref());
            return Err(format!("While running compaction for: {}", cd.read().await).into());
        }
        Ok(new_tables)
>>>>>>> dd9a443f
    }

    // TODO
    fn append_iterators_reversed(
        out: &mut Vec<&dyn Xiterator<Output = IteratorItem>>,
        th: &Vec<Table>,
        reversed: bool,
    ) {
        // for itr_th in th.iter().rev() {
        //     // This will increment the reference of the table handler.
        //     let itr = IteratorImpl::new(itr_th, reversed);
        //     out.push(Box::new(itr));
        // }
    }

    fn build_change_set(cd: &CompactDef, new_tables: &Vec<Table>) -> Vec<ManifestChange> {
        let mut changes = vec![];
        for table in new_tables {
            changes.push(
                ManifestChangeBuilder::new(table.id())
                    .with_level(cd.next_level.level() as u32)
                    .with_op(CREATE)
                    .build(),
            );
        }

        for table in cd.top.iter() {
            changes.push(
                ManifestChangeBuilder::new(table.id())
                    .with_op(DELETE)
                    .build(),
            );
        }

        for table in cd.bot.iter() {
            changes.push(
                ManifestChangeBuilder::new(table.id())
                    .with_op(DELETE)
                    .build(),
            );
        }

        changes
    }

    fn fill_tables_l0(&self, cd: &mut CompactDef) -> bool {
        cd.lock_shared_levels();
        let top = cd.this_level.to_ref().tables.read();
        // TODO here maybe have some issue that i don't understand
        let tables = top.to_vec();
        cd.top.extend(tables);
        if cd.top.is_empty() {
            cd.unlock_shared_levels();
            return false;
        }
        cd.this_range = INFO_RANGE;
        let kr = KeyRange::get_range(cd.top.as_ref());
        let (left, right) = cd.next_level.overlapping_tables(&kr);
        let bot = cd.next_level.to_ref().tables.read();
        let tables = bot.to_vec();
        cd.bot.extend(tables[left..right].to_vec());
        if cd.bot.is_empty() {
            cd.next_range = kr;
        } else {
            cd.next_range = KeyRange::get_range(cd.bot.as_ref());
        }
        if !self.c_status.compare_and_add(cd) {
            return false;
        }
        cd.unlock_shared_levels();
        true
    }

    fn fill_tables(&self, cd: &mut CompactDef) -> bool {
        // lock current level and next levels, So there is at most one compression process per layer
        cd.lock_shared_levels();
        let mut tables = cd.this_level.to_ref().tables.read().to_vec();
        if tables.is_empty() {
            cd.unlock_shared_levels();
            return false;
        }
        // Find the biggest table, and compact that first.
        // TODO: Try other table picking strategies.
        tables.sort_by(|a, b| b.size().cmp(&a.size()));
        for t in tables {
            cd.this_size.store(t.size() as u64, Ordering::Relaxed);
            cd.this_range = KeyRange {
                left: t.smallest().to_vec(),
                right: t.biggest().to_vec(),
                inf: false,
            };
            if self
                .c_status
                .overlaps_with(cd.this_level.level(), &cd.this_range)
            {
                continue;
            }

            {
                cd.top.clear();
                cd.top.push(t);
            }

            // Find next overlap that will be compacted
            // TODO [left, right)
            let (left, right) = cd.next_level.overlapping_tables(&cd.this_range);
            let bot = cd.next_level.to_ref().tables.read();
            let tables = bot.to_vec();
            {
                cd.bot.clear();
                cd.bot.extend(tables[left..right].to_vec());
            }

            // not find any overlap at next levels, so sample insert it
            if cd.bot.is_empty() {
                cd.next_range = cd.this_range.clone();
                if !self.c_status.compare_and_add(cd) {
                    info!("find a conflict compacted, cd: {}", cd);
                    continue;
                }
                cd.unlock_shared_levels();
                return true;
            }

            cd.next_range = KeyRange::get_range(cd.bot.as_ref());

            if self
                .c_status
                .overlaps_with(cd.next_level.level(), &cd.next_range)
            {
                continue;
            }

            if !self.c_status.compare_and_add(&cd) {
                continue;
            }
            cd.unlock_shared_levels();
            return true;
        }
        cd.unlock_shared_levels();
        false
    }

    // Determines which level to compact.
    // Base on https://github.com/facebook/rocksdb/wiki/Leveled-Compaction.
    fn pick_compact_levels(&self) -> Vec<CompactionPriority> {
        // This function must use identical criteria for guaranteeing compaction's progress that
        // add_level0_table use.

        let mut prios = vec![];
        // cstatus is checked to see if level 0's tables are already being compacted.
        // *NOTICE* level 0 only has one compact job
        if !self.c_status.overlaps_with(0, &INFO_RANGE) && self.is_level0_compactable() {
            prios.push(CompactionPriority {
                level: 0,
                score: (self.levels[0].num_tables() as f64)
                    / (self.must_kv().opt.num_level_zero_tables as f64),
            })
        }

        // stats level 1..n
        for (i, level) in self.levels[1..].iter().enumerate() {
            // Don't consider those tables that are already being compacted right now.
            let del_size = self.c_status.del_size(i + 1);
            if level.is_compactable(del_size) {
                prios.push(CompactionPriority {
                    level: i + 1,
                    score: ((level.get_total_size() - del_size) as f64
                        / level.get_max_total_size() as f64),
                });
            }
        }
        // sort from big to small.
        prios.sort_by(|a, b| b.score.partial_cmp(&a.score).unwrap());
        prios
    }

    // Return true if level zero may be compacted, without accounting for compactions that already
    // might be happening.
    fn is_level0_compactable(&self) -> bool {
        self.levels[0].num_tables() >= self.must_kv().opt.num_level_zero_tables
    }

    fn must_kv(&self) -> Arc<KV> {
        self.kv.x.upgrade().unwrap()
    }

<<<<<<< HEAD
    fn reserve_file_id(&self) -> i64 {
=======
    fn reserve_file_id(&self) -> u64 {
>>>>>>> dd9a443f
        let id = self.next_file_id.fetch_add(1, Ordering::Relaxed);
        id
    }
}

#[derive(Debug, Clone)]
struct CompactionPriority {
    level: usize,
    score: f64,
}

// Compact deference
pub(crate) struct CompactDef {
    pub(crate) this_level: LevelHandler,
    pub(crate) next_level: LevelHandler,
    pub(crate) top: Vec<Table>, // if the level is not level0, it should be only one table
    pub(crate) bot: Vec<Table>, // may be empty tables set
    pub(crate) this_range: KeyRange,
    pub(crate) next_range: KeyRange,
    pub(crate) this_size: AtomicU64, // the compacted table's size(NOTE: this level compacted table is only one, not zero level)
}

impl Display for CompactDef {
    fn fmt(&self, f: &mut Formatter<'_>) -> std::fmt::Result {
        let top = self
            .top
            .iter()
            .map(|table| table.id().to_string())
            .collect::<Vec<_>>();
        let bot = self
            .bot
            .iter()
            .map(|table| table.id().to_string())
            .collect::<Vec<_>>();
        write!(
            f,
            "(this_level: {}, next_level: {}, this_sz: {}, top: {:?}, bot: {:?})",
            self.this_level.level(),
            self.next_level.level(),
            self.this_size.load(Ordering::Relaxed),
            top,
            bot
        )
    }
}

impl Default for CompactDef {
    fn default() -> Self {
        // CompactDef {
        //     this_level: XWeak::new(),
        //     next_level: XWeak::new(),
        //     top: RwLockReadGuard::,
        //     bot: RwLock::new(vec![]),
        //     this_range: KeyRange {
        //         left: vec![],
        //         right: vec![],
        //         inf: false,
        //     },
        //     next_range: KeyRange {
        //         left: vec![],
        //         right: vec![],
        //         inf: false,
        //     },
        //     this_size: Default::default(),
        // }
        todo!()
    }
}

impl CompactDef {
    #[inline]
    fn lock_shared_levels(&self) {
        self.this_level.lock_shared();
        self.next_level.lock_shared();
    }

    #[inline]
    fn unlock_shared_levels(&self) {
        self.next_level.unlock_shared();
        self.this_level.unlock_shared();
    }

    #[inline]
    fn lock_exclusive_levels(&self) {
        self.this_level.lock_exclusive();
        self.next_level.lock_exclusive();
    }

    #[inline]
    fn unlock_exclusive_levels(&self) {
        self.next_level.unlock_exclusive();
        self.this_level.unlock_exclusive();
    }
}<|MERGE_RESOLUTION|>--- conflicted
+++ resolved
@@ -3,23 +3,12 @@
 use crate::level_handler::{LevelHandler, LevelHandlerInner};
 use crate::manifest::{Manifest, ManifestChangeBuilder};
 use crate::pb::badgerpb3::manifest_change::Operation::{CREATE, DELETE};
-<<<<<<< HEAD
-use crate::pb::badgerpb3::{ManifestChange, ManifestChangeSet};
-use crate::table::builder::Builder;
-use crate::table::iterator::{ConcatIterator, IteratorItem};
-
-use crate::table::table::{new_file_name, Table, TableCore};
-use crate::types::{Channel, Closer, XArc, XWeak};
-use crate::y::iterator::{MergeIterOverBuilder, Xiterator};
-use crate::Error::Unexpected;
-=======
 use crate::pb::badgerpb3::ManifestChange;
 use crate::table::builder::Builder;
 use crate::table::iterator::{ConcatIterator, IteratorImpl, IteratorItem};
 use crate::table::table::{new_file_name, Table, TableCore};
 use crate::types::{Closer, XArc, XWeak};
 use crate::y::{create_synced_file, sync_directory};
->>>>>>> dd9a443f
 use crate::Result;
 use crate::Xiterator;
 use crate::{MergeIterOverBuilder, MergeIterOverIterator};
@@ -258,73 +247,6 @@
         l: usize,
         cd: Arc<tokio::sync::RwLock<CompactDef>>,
     ) -> Result<Vec<Table>> {
-<<<<<<< HEAD
-        let cd = cd.read().await;
-        let top_tables = &cd.top;
-        let bot_tables = &cd.bot;
-
-        // Create iterators across all the tables involved first.
-        let mut itr: Vec<&dyn Xiterator<Output = IteratorItem>> = vec![];
-        if l == 0 {
-            Self::append_iterators_reversed(&mut itr, top_tables, false);
-        } else {
-            assert_eq!(1, top_tables.len());
-            Self::append_iterators_reversed(&mut itr, &top_tables[..1].to_vec(), false);
-        }
-
-        // Next level has level>=1 and we can use ConcatIterator as key ranges do not overlap.
-        // TODO
-        let bot_tables = bot_tables.iter().map(|t| t.to_ref()).collect::<Vec<_>>();
-        let citr = ConcatIterator::new(bot_tables, false);
-        itr.push(&citr);
-        let mitr = MergeIterOverBuilder::default().add_batch(itr).build();
-        // Important to close the iterator to do ref counting.
-        defer! {mitr.close()};
-        mitr.rewind();
-
-        // Start generating new tables.
-        struct NewTableResult {
-            table: Table,
-            err: Result<()>,
-        }
-        let result_ch: Channel<NewTableResult> = Channel::new(1);
-
-        // TODO
-        loop {
-            let start_time = SystemTime::now();
-            let mut builder = Builder::default();
-            for value in mitr.next() {
-                if builder.reached_capacity(self.must_kv().opt.max_table_size) {
-                    break;
-                }
-                assert!(builder.add(value.key(), value.value()).is_ok());
-            }
-            if builder.empty() {
-                break;
-            }
-            // It was true that it.Valid() at least once in the loop above, which means we
-            // called Add() at least once, and builder is not Empty().
-            info!(
-                "LOG Compacted: Iteration to generate one table took: {}",
-                start_time.elapsed().unwrap().as_millis()
-            );
-
-            // TODO
-            let file_id = self.reserve_file_id();
-            // async
-        }
-        // let mut new_tables = vec![];
-        // let mut first_err = Ok(());
-        // // Wait for all table builders to finished.
-        //
-        // while let Ok(ret) = result_ch.recv().await {
-        //     new_tables.push(ret.table.clone());
-        //     if ret.err.is_err() {
-        //         first_err = ret.err;
-        //     }
-        // }
-        todo!()
-=======
         // Start generating new tables.
         let (tx, mut rv) = tokio::sync::mpsc::unbounded_channel::<Result<Table>>();
         let mut g = WaitGroup::new();
@@ -432,7 +354,6 @@
             return Err(format!("While running compaction for: {}", cd.read().await).into());
         }
         Ok(new_tables)
->>>>>>> dd9a443f
     }
 
     // TODO
@@ -620,11 +541,7 @@
         self.kv.x.upgrade().unwrap()
     }
 
-<<<<<<< HEAD
-    fn reserve_file_id(&self) -> i64 {
-=======
     fn reserve_file_id(&self) -> u64 {
->>>>>>> dd9a443f
         let id = self.next_file_id.fetch_add(1, Ordering::Relaxed);
         id
     }
