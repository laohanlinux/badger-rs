use crate::compaction::{CompactStatus, KeyRange, INFO_RANGE};
use crate::kv::{ArcKV, WeakKV, KV};
use crate::level_handler::{LevelHandler, LevelHandlerInner};
use crate::manifest::{Manifest, ManifestChangeBuilder, ManifestFile};
use crate::options::Options;
use crate::pb::badgerpb3::manifest_change::Operation::{CREATE, DELETE};
use crate::pb::badgerpb3::{ManifestChange, ManifestChangeSet};
<<<<<<< HEAD
use crate::table::builder::Builder;
use crate::table::iterator::{ConcatIterator, IteratorItem};
=======
>>>>>>> 5943d8b7
use crate::table::table::{new_file_name, Table, TableCore};
use crate::types::{Channel, Closer, XArc, XWeak};
use crate::y::iterator::{MergeIterOverBuilder, Xiterator};
use crate::Error::Unexpected;
use crate::Result;
use atomic::Ordering;
use awaitgroup::WaitGroup;
use drop_cell::defer;
use log::{error, info};
use parking_lot::lock_api::RawRwLock;
use parking_lot::{Mutex, RwLock, RwLockReadGuard};
use std::cell::RefCell;
use std::collections::HashSet;
use std::fmt::{Display, Formatter};
use std::fs::remove_file;
use std::ops::Deref;
use std::path::Path;
use std::sync::atomic::{AtomicI64, AtomicU64};
use std::sync::Arc;
use std::time::{Duration, SystemTime};
use std::vec;
use tokio::macros::support::thread_rng_n;

#[derive(Clone)]
pub(crate) struct LevelsController {
    // The following are initialized once and const
    levels: Arc<Vec<LevelHandler>>,
    kv: WeakKV,
    next_file_id: Arc<AtomicI64>,
    // For ending compactions.
    compact_worker_wg: Arc<WaitGroup>,
    // Store compact status that will be run or has running
    c_status: Arc<CompactStatus>,
}

unsafe impl Sync for LevelsController {}

unsafe impl Send for LevelsController {}

impl Default for LevelsController {
    fn default() -> Self {
        todo!()
    }
}

impl LevelsController {
    fn new(kv: ArcKV, mf: &Manifest) -> Result<LevelsController> {
        assert!(kv.x.opt.num_level_zero_tables_stall > kv.x.opt.num_level_zero_tables);
        let mut levels = vec![];
        for i in 0..kv.x.opt.max_levels {
            let lh = LevelHandlerInner::new(WeakKV::from(&kv), i);
            levels.push(LevelHandler::from(lh));
            if i == 0 {
            } else if i == 1 {
            } else {
            }
        }
        todo!()
    }

    // cleanup all level's handler
    fn cleanup_levels(&self) -> Result<()> {
        for level in self.levels.iter() {
            level.close()?;
        }
        Ok(())
    }

    // start compact
    fn start_compact(&self, lc: Closer) {
        for i in 0..self.must_kv().opt.num_compactors {
            let lc = lc.spawn();
            let _self = self.clone();
            tokio::spawn(async move {
                _self.run_worker(lc).await;
            });
        }
    }

    // compact worker
    async fn run_worker(&self, lc: Closer) {
        if self.must_kv().opt.do_not_compact {
            lc.done();
            return;
        }
        // random sleep avoid all worker compact at same time
        {
            let duration = thread_rng_n(1000);
            tokio::time::sleep(Duration::from_millis(duration as u64)).await;
        }
        // 1 seconds to check compact
        let mut interval = tokio::time::interval(Duration::from_secs(1));
        loop {
            // why interval can life long
            let done = lc.has_been_closed();
            tokio::select! {
                _ = interval.tick() => {
                    let pick: Vec<CompactionPriority> = self.pick_compact_levels();
                    for p in pick {
                        match self.do_compact(p).await {
                            Ok(true) => {
                                info!("succeed to compacted")
                            },
                            Ok(false) => {
                                info!("skip to do compacted");
                                break;
                            },
                            Err(err) => { // TODO handle error
                                error!("failed to do compacted, {:?}", err);
                            },
                        }
                    }
                },
                _ =  done.recv() => {
                    info!("receive a closer signal for closing compact job");
                    return;
                }
            }
        }
    }

    // Picks some table on level l and compacts it away to the next level.
    async fn do_compact(&self, p: CompactionPriority) -> Result<bool> {
        let l = p.level;
        assert!(l + 1 < self.must_kv().opt.max_levels); //  Sanity check.
        let mut cd = CompactDef::default();
        cd.this_level = (self.levels[l]).clone();
        cd.next_level = (self.levels[l + 1]).clone();
        info!("Got compaction priority: {:?}", p);
        // While picking tables to be compacted, both level's tables are expected to
        // remain unchanged.
        if l == 0 {
            if !self.fill_tables_l0(&mut cd) {
                info!("failed to fill tables for level {}", l);
                return Ok(false);
            }
        } else {
            if !self.fill_tables(&mut cd) {
                info!("failed to fill tables for level {}", l);
                return Ok(false);
            }
        }
        let level = cd.this_level.level();
        info!("Running for level: {}", level);
        info!("{:?}", self.c_status);
        let compacted_res = self.run_compact_def(l, cd).await;
        if compacted_res.is_err() {
            error!(
                "LOG Compact FAILED with error: {}",
                compacted_res.unwrap_err().to_string()
            );
        }
        // Done with compaction. So, remove the ranges from compaction status.
        self.c_status.del_size(level);
        info!("Compaction for level: {} DONE", level);
        Ok(true)
    }

    async fn run_compact_def(&self, l: usize, cd: CompactDef) -> Result<()> {
        let time_start = SystemTime::now();
        let this_level = cd.this_level.clone();
        let next_level = cd.next_level.clone();

        if this_level.level() >= 1 && cd.bot.is_empty() {
            assert_eq!(cd.top.len(), 1);
            let table_lck = cd.top[0].clone();
            // We write to the manifest _before_ we delete files (and after we created files).
            // The order matters here -- you can't temporarily have two copies of the same
            // table id when reloading the manifest.
            // TODO Why?
            let delete_change = ManifestChangeBuilder::new(table_lck.id())
                .with_op(DELETE)
                .build();
            let create_change = ManifestChangeBuilder::new(table_lck.id())
                .with_level(next_level.level() as u32)
                .with_op(CREATE)
                .build();
            let changes = vec![delete_change, create_change];
            let kv = self.must_kv();
            let mut manifest = kv.manifest.write().await;
            manifest.add_changes(changes)?;
            // We have to add to next_level before we remove from this_level, not after. This way, we
            // don't have a bug where reads would see keys missing from both levels.
            //
            // Note: It's critical that we add tables (replace them) in next_level before deleting them
            // in this_level. (We could finagle it atomically somehow.) Also, when reading we must
            // read, or at least acquire s.rlock(), in increasing order by level, so that we don't skip
            // a compaction.
            next_level.replace_tables(cd.top.clone())?;
            this_level.replace_tables(cd.top.clone())?;
            info!(
                "LOG Compact-Move {}->{} smallest:{} biggest:{} took {}",
                l,
                l + 1,
                String::from_utf8_lossy(table_lck.smallest()),
                String::from_utf8_lossy(table_lck.biggest()),
                time_start.elapsed().unwrap().as_millis(),
            );
            return Ok(());
        }

<<<<<<< HEAD
        let cd = Arc::new(tokio::sync::RwLock::new(cd));
        // NOTE: table deref
        let new_tables = self.compact_build_tables(l, cd.clone()).await?;
        let deref_tables = || new_tables.iter().for_each(|tb| tb.decr_ref());
        defer! {deref_tables();}

        let cd = cd.write().await;
=======
        // NOTE: table deref
        let new_tables = self.compact_build_tables(l, &cd)?;
        let deref_tables = || new_tables.iter().for_each(|tb| tb.decr_ref());
        defer! {deref_tables();}
>>>>>>> 5943d8b7
        let change_set = Self::build_change_set(&cd, &new_tables);

        // We write to the manifest _before_ we delete files (and after we created files)
        {
            let kv = self.must_kv();
            let mut manifest = kv.manifest.write().await;
            manifest.add_changes(change_set)?;
        }

        // See comment earlier in this function about the ordering of these ops, and the order in which
        // we access levels whe reading.
        next_level.replace_tables(new_tables.clone())?;
        this_level.replace_tables(cd.top.clone())?;

        // Note: For level 0, while do_compact is running, it is possible that new tables are added.
        // However, the tables are added only to the end, so it is ok to just delete the first table.
        info!(
            "LOG Compact {}->{}, del {} tables, add {} tables, took {}",
            l,
            l + 1,
            cd.top.len() + cd.bot.len(),
            new_tables.len(),
            time_start.elapsed().unwrap().as_millis()
        );

        Ok(())
    }

<<<<<<< HEAD
    // Merge top tables and bot tables to from a List of new tables.
    pub(crate) async fn compact_build_tables(
        &self,
        l: usize,
        cd: Arc<tokio::sync::RwLock<CompactDef>>,
    ) -> Result<Vec<Table>> {
        let cd = cd.read().await;
        let top_tables = &cd.top;
        let bot_tables = &cd.bot;

        // Create iterators across all the tables involved first.
        let mut itr: Vec<&dyn Xiterator<Output = IteratorItem>> = vec![];
        if l == 0 {
            Self::append_iterators_reversed(&mut itr, top_tables, false);
        } else {
            assert_eq!(1, top_tables.len());
            Self::append_iterators_reversed(&mut itr, &top_tables[..1].to_vec(), false);
        }

        // Next level has level>=1 and we can use ConcatIterator as key ranges do not overlap.
        // TODO
        let bot_tables = bot_tables.iter().map(|t| t.to_ref()).collect::<Vec<_>>();
        let citr = ConcatIterator::new(bot_tables, false);
        itr.push(&citr);
        let mitr = MergeIterOverBuilder::default().add_batch(itr).build();
        // Important to close the iterator to do ref counting.
        defer! {mitr.close()};
        mitr.rewind();

        // Start generating new tables.
        struct NewTableResult {
            table: Table,
            err: Result<()>,
        }
        let result_ch: Channel<NewTableResult> = Channel::new(1);

        // TODO
        loop {
            let start_time = SystemTime::now();
            let mut builder = Builder::default();
            for value in mitr.next() {
                if builder.reached_capacity(self.must_kv().opt.max_table_size) {
                    break;
                }
                assert!(builder.add(value.key(), value.value()).is_ok());
            }
            if builder.empty() {
                break;
            }
            // It was true that it.Valid() at least once in the loop above, which means we
            // called Add() at least once, and builder is not Empty().
            info!(
                "LOG Compacted: Iteration to generate one table took: {}",
                start_time.elapsed().unwrap().as_millis()
            );

            // TODO
            let file_id = self.reserve_file_id();
            // async
        }
        let mut new_tables = vec![];
        let mut first_err = Ok(());
        // Wait for all table builders to finished.

        while let Ok(ret) = result_ch.recv().await {
            new_tables.push(ret.table.clone());
            if ret.err.is_err() {
                first_err = ret.err;
            }
        }
        todo!()
    }

    // TODO
    fn append_iterators_reversed(
        out: &mut Vec<&dyn Xiterator<Output = IteratorItem>>,
        th: &Vec<Table>,
        reversed: bool,
    ) {
        // for itr_th in th.iter().rev() {
        //     // This will increment the reference of the table handler.
        //     let itr = IteratorImpl::new(itr_th, reversed);
        //     out.push(Box::new(itr));
        // }
    }

=======
    fn compact_build_tables(&self, l: usize, cd: &CompactDef) -> Result<Vec<Table>> {
        todo!()
    }

>>>>>>> 5943d8b7
    fn build_change_set(cd: &CompactDef, new_tables: &Vec<Table>) -> Vec<ManifestChange> {
        let mut changes = vec![];
        for table in new_tables {
            changes.push(
                ManifestChangeBuilder::new(table.id())
                    .with_level(cd.next_level.level() as u32)
                    .with_op(CREATE)
                    .build(),
            );
        }

        for table in cd.top.iter() {
            changes.push(
                ManifestChangeBuilder::new(table.id())
                    .with_op(DELETE)
                    .build(),
            );
        }

        for table in cd.bot.iter() {
            changes.push(
                ManifestChangeBuilder::new(table.id())
                    .with_op(DELETE)
                    .build(),
            );
        }

        changes
    }

    fn fill_tables_l0(&self, cd: &mut CompactDef) -> bool {
        cd.lock_shared_levels();
        let top = cd.this_level.to_ref().tables.read();
        // TODO here maybe have some issue that i don't understand
        let tables = top.to_vec();
        cd.top.extend(tables);
        if cd.top.is_empty() {
            cd.unlock_shared_levels();
            return false;
        }
        cd.this_range = INFO_RANGE;
        let kr = KeyRange::get_range(cd.top.as_ref());
        let (left, right) = cd.next_level.overlapping_tables(&kr);
        let bot = cd.next_level.to_ref().tables.read();
        let tables = bot.to_vec();
        cd.bot.extend(tables[left..right].to_vec());
        if cd.bot.is_empty() {
            cd.next_range = kr;
        } else {
            cd.next_range = KeyRange::get_range(cd.bot.as_ref());
<<<<<<< HEAD
        }
        if !self.c_status.compare_and_add(cd) {
            return false;
        }
=======
        }
        if !self.c_status.compare_and_add(cd) {
            return false;
        }
>>>>>>> 5943d8b7
        cd.unlock_shared_levels();
        true
    }

    fn fill_tables(&self, cd: &mut CompactDef) -> bool {
        // lock current level and next levels, So there is at most one compression process per layer
        cd.lock_shared_levels();
        let mut tables = cd.this_level.to_ref().tables.read().to_vec();
        if tables.is_empty() {
            cd.unlock_shared_levels();
            return false;
        }
        // Find the biggest table, and compact that first.
        // TODO: Try other table picking strategies.
        tables.sort_by(|a, b| b.size().cmp(&a.size()));
        for t in tables {
            cd.this_size.store(t.size() as u64, Ordering::Relaxed);
            cd.this_range = KeyRange {
                left: t.smallest().to_vec(),
                right: t.biggest().to_vec(),
                inf: false,
            };
            if self
                .c_status
                .overlaps_with(cd.this_level.level(), &cd.this_range)
            {
                continue;
            }

            {
                cd.top.clear();
                cd.top.push(t);
            }

            // Find next overlap that will be compacted
            // TODO [left, right)
            let (left, right) = cd.next_level.overlapping_tables(&cd.this_range);
            let bot = cd.next_level.to_ref().tables.read();
            let tables = bot.to_vec();
            {
                cd.bot.clear();
                cd.bot.extend(tables[left..right].to_vec());
            }

            // not find any overlap at next levels, so sample insert it
            if cd.bot.is_empty() {
                cd.next_range = cd.this_range.clone();
                if !self.c_status.compare_and_add(cd) {
                    info!("find a conflict compacted, cd: {}", cd);
                    continue;
                }
                cd.unlock_shared_levels();
                return true;
            }

            cd.next_range = KeyRange::get_range(cd.bot.as_ref());

            if self
                .c_status
                .overlaps_with(cd.next_level.level(), &cd.next_range)
            {
                continue;
            }

            if !self.c_status.compare_and_add(&cd) {
                continue;
            }
            cd.unlock_shared_levels();
            return true;
        }
        cd.unlock_shared_levels();
        false
    }

    // Determines which level to compact.
    // Base on https://github.com/facebook/rocksdb/wiki/Leveled-Compaction.
    fn pick_compact_levels(&self) -> Vec<CompactionPriority> {
        // This function must use identical criteria for guaranteeing compaction's progress that
        // add_level0_table use.

        let mut prios = vec![];
        // cstatus is checked to see if level 0's tables are already being compacted.
        // *NOTICE* level 0 only has one compact job
        if !self.c_status.overlaps_with(0, &INFO_RANGE) && self.is_level0_compactable() {
            prios.push(CompactionPriority {
                level: 0,
                score: (self.levels[0].num_tables() as f64)
                    / (self.must_kv().opt.num_level_zero_tables as f64),
            })
        }

        // stats level 1..n
        for (i, level) in self.levels[1..].iter().enumerate() {
            // Don't consider those tables that are already being compacted right now.
            let del_size = self.c_status.del_size(i + 1);
            if level.is_compactable(del_size) {
                prios.push(CompactionPriority {
                    level: i + 1,
                    score: ((level.get_total_size() - del_size) as f64
                        / level.get_max_total_size() as f64),
                });
            }
        }
        // sort from big to small.
        prios.sort_by(|a, b| b.score.partial_cmp(&a.score).unwrap());
        prios
    }

    // Return true if level zero may be compacted, without accounting for compactions that already
    // might be happening.
    fn is_level0_compactable(&self) -> bool {
        self.levels[0].num_tables() >= self.must_kv().opt.num_level_zero_tables
    }

    fn must_kv(&self) -> Arc<KV> {
        self.kv.x.upgrade().unwrap()
    }

    fn reserve_file_id(&self) -> i64 {
        let id = self.next_file_id.fetch_add(1, Ordering::Relaxed);
        id
    }
}

#[derive(Debug, Clone)]
struct CompactionPriority {
    level: usize,
    score: f64,
}

// Compact deference
pub(crate) struct CompactDef {
    pub(crate) this_level: LevelHandler,
    pub(crate) next_level: LevelHandler,
    pub(crate) top: Vec<Table>, // if the level is not level0, it should be only one table
    pub(crate) bot: Vec<Table>, // may be empty tables set
    pub(crate) this_range: KeyRange,
    pub(crate) next_range: KeyRange,
    pub(crate) this_size: AtomicU64, // the compacted table's size(NOTE: this level compacted table is only one, not zero level)
}

impl Display for CompactDef {
    fn fmt(&self, f: &mut Formatter<'_>) -> std::fmt::Result {
        let top = self
            .top
            .iter()
            .map(|table| table.id().to_string())
            .collect::<Vec<_>>();
        let bot = self
            .bot
            .iter()
            .map(|table| table.id().to_string())
            .collect::<Vec<_>>();
        write!(
            f,
            "(this_level: {}, next_level: {}, this_sz: {}, top: {:?}, bot: {:?})",
            self.this_level.level(),
            self.next_level.level(),
            self.this_size.load(Ordering::Relaxed),
            top,
            bot
        )
    }
}

impl Default for CompactDef {
    fn default() -> Self {
        // CompactDef {
        //     this_level: XWeak::new(),
        //     next_level: XWeak::new(),
        //     top: RwLockReadGuard::,
        //     bot: RwLock::new(vec![]),
        //     this_range: KeyRange {
        //         left: vec![],
        //         right: vec![],
        //         inf: false,
        //     },
        //     next_range: KeyRange {
        //         left: vec![],
        //         right: vec![],
        //         inf: false,
        //     },
        //     this_size: Default::default(),
        // }
        todo!()
    }
}

impl CompactDef {
    #[inline]
    fn lock_shared_levels(&self) {
        self.this_level.lock_shared();
        self.next_level.lock_shared();
    }

    #[inline]
    fn unlock_shared_levels(&self) {
        self.next_level.unlock_shared();
        self.this_level.unlock_shared();
    }

    #[inline]
    fn lock_exclusive_levels(&self) {
        self.this_level.lock_exclusive();
        self.next_level.lock_exclusive();
    }

    #[inline]
    fn unlock_exclusive_levels(&self) {
        self.next_level.unlock_exclusive();
        self.this_level.unlock_exclusive();
    }
}<|MERGE_RESOLUTION|>--- conflicted
+++ resolved
@@ -5,11 +5,9 @@
 use crate::options::Options;
 use crate::pb::badgerpb3::manifest_change::Operation::{CREATE, DELETE};
 use crate::pb::badgerpb3::{ManifestChange, ManifestChangeSet};
-<<<<<<< HEAD
 use crate::table::builder::Builder;
 use crate::table::iterator::{ConcatIterator, IteratorItem};
-=======
->>>>>>> 5943d8b7
+
 use crate::table::table::{new_file_name, Table, TableCore};
 use crate::types::{Channel, Closer, XArc, XWeak};
 use crate::y::iterator::{MergeIterOverBuilder, Xiterator};
@@ -211,7 +209,6 @@
             return Ok(());
         }
 
-<<<<<<< HEAD
         let cd = Arc::new(tokio::sync::RwLock::new(cd));
         // NOTE: table deref
         let new_tables = self.compact_build_tables(l, cd.clone()).await?;
@@ -219,12 +216,6 @@
         defer! {deref_tables();}
 
         let cd = cd.write().await;
-=======
-        // NOTE: table deref
-        let new_tables = self.compact_build_tables(l, &cd)?;
-        let deref_tables = || new_tables.iter().for_each(|tb| tb.decr_ref());
-        defer! {deref_tables();}
->>>>>>> 5943d8b7
         let change_set = Self::build_change_set(&cd, &new_tables);
 
         // We write to the manifest _before_ we delete files (and after we created files)
@@ -253,7 +244,6 @@
         Ok(())
     }
 
-<<<<<<< HEAD
     // Merge top tables and bot tables to from a List of new tables.
     pub(crate) async fn compact_build_tables(
         &self,
@@ -314,16 +304,16 @@
             let file_id = self.reserve_file_id();
             // async
         }
-        let mut new_tables = vec![];
-        let mut first_err = Ok(());
-        // Wait for all table builders to finished.
-
-        while let Ok(ret) = result_ch.recv().await {
-            new_tables.push(ret.table.clone());
-            if ret.err.is_err() {
-                first_err = ret.err;
-            }
-        }
+        // let mut new_tables = vec![];
+        // let mut first_err = Ok(());
+        // // Wait for all table builders to finished.
+        //
+        // while let Ok(ret) = result_ch.recv().await {
+        //     new_tables.push(ret.table.clone());
+        //     if ret.err.is_err() {
+        //         first_err = ret.err;
+        //     }
+        // }
         todo!()
     }
 
@@ -340,12 +330,6 @@
         // }
     }
 
-=======
-    fn compact_build_tables(&self, l: usize, cd: &CompactDef) -> Result<Vec<Table>> {
-        todo!()
-    }
-
->>>>>>> 5943d8b7
     fn build_change_set(cd: &CompactDef, new_tables: &Vec<Table>) -> Vec<ManifestChange> {
         let mut changes = vec![];
         for table in new_tables {
@@ -396,17 +380,10 @@
             cd.next_range = kr;
         } else {
             cd.next_range = KeyRange::get_range(cd.bot.as_ref());
-<<<<<<< HEAD
         }
         if !self.c_status.compare_and_add(cd) {
             return false;
         }
-=======
-        }
-        if !self.c_status.compare_and_add(cd) {
-            return false;
-        }
->>>>>>> 5943d8b7
         cd.unlock_shared_levels();
         true
     }
