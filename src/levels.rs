use crate::compaction::{CompactStatus, KeyRange, LevelCompactStatus, INFO_RANGE};

use crate::level_handler::{LevelHandler, LevelHandlerInner};
use crate::manifest::{Manifest, ManifestChangeBuilder, ManifestFile};
use crate::options::Options;
use crate::pb::badgerpb3::mod_ManifestChange::Operation::{CREATE, DELETE};
use crate::pb::badgerpb3::ManifestChange;
use crate::table::builder::Builder;
use crate::table::iterator::{ConcatIterator, IteratorImpl, IteratorItem};
use crate::table::table::{get_id_map, new_file_name, Table, TableCore};
use crate::types::{Channel, Closer, TArcMx, TArcRW, XArc};
use crate::y::{
    async_sync_directory, create_synced_file, open_existing_synced_file, sync_directory,
};
use crate::Xiterator;
use crate::{hex_str, MergeIterOverBuilder};
use crate::{Result, ValueStruct};
use atomic::Ordering;
use awaitgroup::WaitGroup;
use drop_cell::defer;
use log::{debug, error, info, warn};
use parking_lot::lock_api::RawRwLock;
use tracing::instrument;

use std::collections::HashSet;
use std::fmt::{Display, Formatter};
use std::fs::remove_file;
use std::io::Write;
use std::ops::Deref;
use std::sync::atomic::AtomicU64;
use std::sync::{Arc, RwLockReadGuard};
use std::time::{Duration, SystemTime};
use std::vec;
use tokio::macros::support::thread_rng_n;
use tokio::sync::{RwLock, RwLockWriteGuard};
use tokio::time::sleep;

#[derive(Clone)]
pub(crate) struct LevelsController {
    // The following are initialized once and const
    levels: Arc<Vec<LevelHandler>>,
    next_file_id: Arc<AtomicU64>,
    // For ending compactions.
    compact_worker_wg: Arc<WaitGroup>,
    // Store compact status that will be run or has running
    c_status: Arc<CompactStatus>,
    manifest: TArcRW<ManifestFile>,
    opt: Options,
    last_unstalled: TArcRW<SystemTime>,
    notify_try_compact_chan: Channel<()>,
    zero_level_compact_chan: Channel<()>,
    notify_write_request_chan: Channel<()>,
}

pub(crate) type XLevelsController = XArc<LevelHandler>;

impl std::fmt::Debug for LevelsController {
    fn fmt(&self, f: &mut std::fmt::Formatter<'_>) -> std::fmt::Result {
        f.debug_tuple("").field(&self.opt).finish()
    }
}

impl LevelsController {
    pub(crate) async fn new(
        manifest: TArcRW<ManifestFile>,
        notify_try_compact_chan: Channel<()>,
        zero_level_compact_chan: Channel<()>,
        notify_write_request_chan: Channel<()>,
        opt: Options,
    ) -> Result<LevelsController> {
        assert!(opt.num_level_zero_tables_stall > opt.num_level_zero_tables);
        let mut levels = vec![];
        let cstatus = CompactStatus::default();
        for i in 0..opt.max_levels {
            let lh = LevelHandlerInner::new(opt.clone(), i);
            levels.push(LevelHandler::from(lh));
            if i == 0 {
                // Do nothing
            } else if i == 1 {
                // Level 1 probably shouldn't be too much bigger than level 0.
                levels[i]
                    .max_total_size
                    .store(opt.level_one_size, Ordering::Relaxed);
            } else {
                levels[i].max_total_size.store(
                    levels[i - 1].max_total_size.load(Ordering::Relaxed)
                        * opt.level_size_multiplier,
                    Ordering::Relaxed,
                );
            }
            cstatus.wl().push(LevelCompactStatus::default());
        }
        // Compare manifest against directory, check for existent/non-existent files, and remove.
        let mf = manifest.read().await.manifest.clone();
        {
            revert_to_manifest(opt.dir.as_str(), &mf, get_id_map(&opt.dir)).await?;
        }

        // Some files may be deleted. Let's reload.
        let mut tables: Vec<Vec<Table>> = vec![vec![]; levels.len()];
        let mut max_file_id = 0;
        {
            let mf = mf.write().await;
            for (file_id, table_manifest) in &mf.tables {
                let file_name = new_file_name(*file_id, opt.dir.as_str());
                let fd = open_existing_synced_file(&file_name, true)
                    .map_err(|err| format!("Openfile file: {}, err: {}", file_name, err))?;
                let tb = TableCore::open_table(fd, &file_name, opt.table_loading_mode)
                    .map_err(|err| format!("Open file: {}, err :{}", file_name, err))?;
                tables[table_manifest.level as usize].push(Table::new(tb));
                if *file_id > max_file_id {
                    max_file_id = *file_id;
                }
            }
        }

        let next_file_id = max_file_id + 1;
        for (i, tbls) in tables.into_iter().enumerate() {
            levels[i].init_tables(tbls);
        }
        // Make sure key ranges do not overlap etc.
        let level_controller = LevelsController {
            levels: Arc::new(levels),
            next_file_id: Arc::new(AtomicU64::new(next_file_id)),
            compact_worker_wg: Arc::new(Default::default()),
            c_status: Arc::new(cstatus),
            manifest,
            opt: opt.clone(),
            last_unstalled: Arc::new(tokio::sync::RwLock::new(SystemTime::now())),
            notify_try_compact_chan,
            zero_level_compact_chan,
            notify_write_request_chan,
        };
        if let Err(err) = level_controller.validate() {
            let _ = level_controller.cleanup_levels();
            return Err(format!("Level validation, err:{}", err).into());
        }
        // Sync directory (because we have at least removed some files, or previously created the manifest file).
        if let Err(err) = async_sync_directory(*opt.dir.clone()).await {
            let _ = level_controller.close();
            return Err(err);
        }

        Ok(level_controller)
    }

    #[inline]
    pub(crate) fn validate(&self) -> Result<()> {
        for level in self.levels.iter() {
            level.validate()?;
        }
        Ok(())
    }

    pub(crate) fn close(&self) -> Result<()> {
        self.cleanup_levels()
    }

    // returns the found value if any. If not found, we return nil.
    pub(crate) fn get(&self, key: &[u8]) -> Option<ValueStruct> {
        // It's important that we iterate the levels from 0 on upward.  The reason is, if we iterated
        // in opposite order, or in parallel (naively calling all the h.RLock() in some order) we could
        // read level L's tables post-compaction and level L+1's tables pre-compaction.  (If we do
        // parallelize this, we will need to call the h.RLock() function by increasing order of level
        // number.)
        for h in self.levels.iter() {
            h.lock_shared();
            if let Some(item) = h.get(key) {
                #[cfg(test)]
                {
                    if item.key() != key {
                        error!("{} not equal {}", hex_str(key), hex_str(item.key()));
                    }
                    assert_eq!(
                        key,
                        item.key(),
                        "{} not equal {}",
                        hex_str(key),
                        hex_str(item.key())
                    );
                }
                h.unlock_shared();
                return Some(item.value().clone());
            }
            h.unlock_shared();
        }
        None
    }

    // cleanup all level's handler
    fn cleanup_levels(&self) -> Result<()> {
        for level in self.levels.iter() {
            level.close()?;
        }
        Ok(())
    }

    // start compact
    pub(crate) fn start_compact(&self, lc: Closer) {
        for _i in 0..self.opt.num_compactors {
            let lc = lc.spawn();
            let _self = self.clone();
            tokio::spawn(async move {
                _self.run_worker(lc).await;
            });
        }
    }

    // compact worker
    async fn run_worker(&self, lc: Closer) {
        defer! {lc.done()};
        if self.opt.do_not_compact {
            return;
        }

        // random sleep avoid all worker compact at same time
        {
            let duration = thread_rng_n(1000);
            tokio::time::sleep(Duration::from_millis(duration as u64)).await;
        }
        // 1 seconds to check compact
        let mut interval = tokio::time::interval(Duration::from_secs(1));
        let zero_level_compact_chan = self.zero_level_compact_chan.tx();
        let notify_try_compact_chan = self.notify_try_compact_chan.rx();
        loop {
            // why interval can life long
            let done = lc.has_been_closed();
            tokio::select! {
                _ = notify_try_compact_chan.recv() => {
                    let pick: Vec<CompactionPriority> = self.pick_compact_levels();
                    info!("Try to compact levels, {:?}", pick);
                    if pick.is_empty() {
                        zero_level_compact_chan.try_send(());
                    }
                    for p in pick {
                        match self.do_compact(p.clone()).await {
                            Ok(true) => {
                                info!("Succeed to compacted");
                                if p.level == 0 {
                                    zero_level_compact_chan.try_send(());
                                }
                            },
                            Ok(false) => {
                                info!("Skip to do compacted");
                                break;
                            },
                            Err(err) => { // TODO handle error
                                error!("Failed to do compacted, {:?}", err);
                            },
                        }
                    }
                    interval.reset();
                },
                _ = interval.tick() => {
                    let pick: Vec<CompactionPriority> = self.pick_compact_levels();
                    info!("Try to compact levels, {:?}", pick);
                    if pick.is_empty() {
                        zero_level_compact_chan.try_send(());
                    }
                    for p in pick {
                        match self.do_compact(p.clone()).await {
                            Ok(true) => {
                                info!("Succeed to compacted");
                                if p.level == 0 {
                                    zero_level_compact_chan.try_send(());
                                }
                            },
                            Ok(false) => {
                                info!("Skip to do compacted");
                                break;
                            },
                            Err(err) => { // TODO handle error
                                error!("Failed to do compacted, {:?}", err);
                            },
                        }
                    }
                },
                _ =  done.recv() => {
                    info!("receive a closer signal for closing compact job");
                    return;
                }
            }
            drop(done);
        }
    }

    // Picks some table on level l and compacts it away to the next level.
    async fn do_compact(&self, p: CompactionPriority) -> Result<bool> {
        let l = p.level;
        assert!(l + 1 < self.opt.max_levels, "Sanity check"); //  Sanity check.

        // merge l's level to (l+1)'s level by p's CompactionPriority
        let mut cd = CompactDef::new(self.levels[l].clone(), self.levels[l + 1].clone());
        info!("Got compaction priority: {:?}", p);
        // While picking tables to be compacted, both level's tables are expected to
        // remain unchanged.
        if l == 0 {
            if !self.fill_tables_l0(&mut cd) {
                info!("failed to fill tables for level {}", l);
                return Ok(false);
            }
        } else {
            if !self.fill_tables(&mut cd) {
                info!(
                    "failed to fill tables for level {}, the compact priority: {:?}",
                    l, p
                );
                return Ok(false);
            }
        }
        let level = cd.this_level.level();
        info!("Running for level: {}", level);
        self.c_status.to_log();
        let cd = TArcRW::new(tokio::sync::RwLock::new(cd));
        let compacted_res = self.run_compact_def(l, cd.clone()).await;
        // delete compact deference information, avoid to cal
        {
            let cd = cd.read().await;
            let cd = cd.deref();
            self.c_status.delete(cd);
        }
        // TODO add clear
        if compacted_res.is_err() {
            error!(
                "LOG Compact FAILED with error: {}",
                compacted_res.unwrap_err().to_string()
            );
        }
        // Done with compaction. So, remove the ranges from compaction status.
        info!("Compaction for level: {} DONE", level);
        Ok(true)
    }

    /// Handle compact deference
    async fn run_compact_def(&self, l: usize, cd: Arc<RwLock<CompactDef>>) -> Result<()> {
        let time_start = SystemTime::now();
        let this_level = cd.read().await.this_level.clone();
        let next_level = cd.read().await.next_level.clone();

        {
            let cd = cd.read().await;
            if this_level.level() >= 1 && cd.bot.is_empty() {
                assert_eq!(cd.top.len(), 1);
                let table_lck = cd.top[0].clone();
                // We write to the manifest _before_ we delete files (and after we created files).
                // The order matters here -- you can't temporarily have two copies of the same
                // table id when reloading the manifest.
                // TODO Why?
                let delete_change = ManifestChangeBuilder::new(table_lck.id())
                    .with_op(DELETE)
                    .build();
                let create_change = ManifestChangeBuilder::new(table_lck.id())
                    .with_level(next_level.level() as u32)
                    .with_op(CREATE)
                    .build();
                let changes = vec![delete_change, create_change];
                let mut manifest = self.manifest.write().await;
                manifest.add_changes(changes).await?;
                // We have to add to next_level before we remove from this_level, not after. This way, we
                // don't have a bug where reads would see keys missing from both levels.
                //
                // Note: It's critical that we add tables (replace them) in next_level before deleting them
                // in this_level. (We could finagle it atomically somehow.) Also, when reading we must
                // read, or at least acquire s.rlock(), in increasing order by level, so that we don't skip
                // a compaction.
                next_level.replace_tables(cd.top.clone())?;
                let top_ids = cd.top.iter().map(|tb| tb.id()).collect::<Vec<_>>();
                this_level.delete_tables(top_ids);
                info!(
                    "LOG Compact-Move {}->{} smallest:{} biggest:{} took {}",
                    l,
                    l + 1,
                    String::from_utf8_lossy(table_lck.smallest()),
                    String::from_utf8_lossy(table_lck.biggest()),
                    time_start.elapsed().unwrap().as_millis(),
                );
                return Ok(());
            }
        }

        // NOTE: table deref
        let new_tables = self.compact_build_tables(l, cd.clone()).await?;
        let deref_tables = || new_tables.iter().for_each(|tb| tb.decr_ref());
        defer! {deref_tables();}

        // TODO add a change commit
        info!("manifest file {:?}", self.opt);
        let cd = cd.write().await;
        let change_set = Self::build_change_set(&cd, &new_tables);

        // We write to the manifest _before_ we delete files (and after we created files)
        {
            let mut manifest = self.manifest.write().await;
            manifest.add_changes(change_set).await?;
        }

        // See comment earlier in this function about the ordering of these ops, and the order in which
        // we access levels whe reading.
        next_level.replace_tables(new_tables.clone())?;
        let top_ids = cd.top.iter().map(|tb| tb.id()).collect::<Vec<_>>();
        this_level.delete_tables(top_ids);

        // Note: For level 0, while do_compact is running, it is possible that new tables are added.
        // However, the tables are added only to the end, so it is ok to just delete the first table.
        info!(
            "LOG Compact {}->{}, del {} tables, add {} tables, took {}ms",
            l,
            l + 1,
            cd.top.len() + cd.bot.len(),
            new_tables.len(),
            time_start.elapsed().unwrap().as_millis()
        );
        info!("this level: {:?}", this_level.to_log());
        info!("next level: {:?}", next_level.to_log());
        Ok(())
    }

    // async to add level0 table
    pub(crate) async fn add_level0_table(&self, table: Table) -> Result<()> {
        defer! {info!("Finish add level0 table")}
        // We update the manifest _before_ the table becomes part of a levelHandler, because at that
        // point it could get used in some compaction.  This ensures the manifest file gets updated in
        // the proper order. (That means this update happens before that of some compaction which
        // deletes the table.)
        self.manifest
            .write()
            .await
            .add_changes(vec![ManifestChangeBuilder::new(table.id())
                .with_level(0)
                .with_op(CREATE)
                .build()])
            .await?;
        info!("Ready add level0 table, id:{}", table.id());
        let zero_level_compact_chan = self.zero_level_compact_chan.rx();
        let notify_try_compact_chan = self.notify_try_compact_chan.tx();
        while !self.levels[0].try_add_level0_table(table.clone()).await {
            // Notify compact job
            notify_try_compact_chan.try_send(());
            // Stall. Make sure all levels are healthy before we unstall.
            let mut start_time = SystemTime::now();
            {
                info!(
                    "STALLED STALLED STALLED STALLED STALLED STALLED STALLED STALLED: {}ms",
                    self.last_unstalled
                        .read()
                        .await
                        .elapsed()
                        .unwrap()
                        .as_millis()
                );
                info!("{:?}, {}", self.opt, self.levels[0].num_tables());
                let c_status = self.c_status.rl();
                for i in 0..self.opt.max_levels {
                    info!(
                        "level={}, status={}, size={}",
                        i,
                        c_status[i],
                        c_status[i].get_del_size()
                    )
                }
                start_time = SystemTime::now();
            }
            // Before we unstall, we need to make sure that level 0 and 1 are healthy. Otherwise, we
            // will very quickly fill up level 0 again and if the compaction strategy favors level 0,
            // then level 1 is going to super full.
            loop {
                // Passing 0 for delSize to compactable means we're treating incomplete compactions as
                // not having finished -- we wait for them to finish.  Also, it's crucial this behavior
                // replicates pickCompactLevels' behavior in computing compactability in order to
                // guarantee progress.
                // TODO why level1 delesize set to zero
                // let del_size = self.c_status.del_size(1);
                let del_size = 0;
                if !self.is_level0_compactable() && !self.levels[1].is_compactable(del_size) {
                    break;
                }
                tokio::select! {
                     _ = tokio::time::sleep(Duration::from_millis(10)) => {},
                    _ = zero_level_compact_chan.recv() => {
                        info!("receive a continue event");
                    },
                }
                debug!(
                    "Try again to check level0 compactable, Waitting gc job compact level zero SST"
                );
            }

            info!(
                "UNSTALLED UNSTALLED UNSTALLED UNSTALLED UNSTALLED UNSTALLED: {}ms",
                start_time.elapsed().unwrap().as_millis()
            );
            *self.last_unstalled.write().await = SystemTime::now();
        }
        let _ = self.notify_write_request_chan.tx().try_send(());
        Ok(())
    }

    pub(crate) fn as_iterator(
        &self,
        reverse: bool,
    ) -> Vec<Box<dyn Xiterator<Output = IteratorItem>>> {
        let mut itrs: Vec<Box<dyn Xiterator<Output = IteratorItem>>> = vec![];
        for level in self.levels.iter() {
            if level.level() == 0 {
                for table in level.tables.read().iter().rev() {
                    let itr = Box::new(IteratorImpl::new(table.clone(), reverse));
                    itrs.push(itr);
                }
            } else {
                for table in level.tables.read().iter() {
                    let itr = Box::new(IteratorImpl::new(table.clone(), reverse));
                    itrs.push(itr);
                }
            }
        }
        itrs
    }

    // Merge top tables and bot tables to from a List of new tables.
    pub(crate) async fn compact_build_tables(
        &self,
        l: usize,
        cd: TArcRW<CompactDef>,
    ) -> Result<Vec<Table>> {
        info!("Start compact build tables");
        defer! {info!("Finish compact build tables")}
        // Start generating new tables.
        let (tx, mut rv) = tokio::sync::mpsc::unbounded_channel::<Result<Table>>();
        let mut g = WaitGroup::new();
        let execute_time = SystemTime::now();
        {
            let cd = cd.read().await;
            let mut top_tables = cd.top.clone();
            let bot_tables = cd.bot.clone();
            // Create iterators across all the tables involved first.
            let mut itr: Vec<Box<dyn Xiterator<Output = IteratorItem>>> = vec![];
            if l == 0 {
                top_tables.reverse();
                for (i, _) in top_tables.iter().enumerate() {
                    info!(
                        "======== {}, {} ",
                        hex_str(&top_tables[i].smallest()),
                        bot_tables.len()
                    );
                }
            } else {
                assert_eq!(1, top_tables.len());
            }
            let is_empty = bot_tables.is_empty();
            for tb in top_tables {
                let iter = Box::new(IteratorImpl::new(tb, false));
                itr.push(iter);
            }
            // Next level has level>=1, so we can use ConcatIterator as key ranges do not overlap.
            let citr = ConcatIterator::new(bot_tables, false);
            itr.push(Box::new(citr));
            let mitr = MergeIterOverBuilder::default().add_batch(itr).build();
            // Important to close the iterator to do ref counting.
            defer! {mitr.close()}

            mitr.rewind();
            let mut count = 0;
            let cur = tokio::runtime::Handle::current();
<<<<<<< HEAD
=======
            let enter = cur.enter();
>>>>>>> 62075c50
            loop {
                let start_time = SystemTime::now();
                let mut builder = Builder::default();
                while let Some(value) = mitr.peek() {
                    count += 1;
                    assert!(builder.add(value.key(), value.value()).is_ok());
                    mitr.next();
                    if builder.reached_capacity(self.opt.max_table_size) {
                        break;
                    }
<<<<<<< HEAD
=======
                    //info!("Put {}", hex_str(value.key()));
>>>>>>> 62075c50

                    #[cfg(test)]
                    {
                        crate::test_util::push_log(
                            format!("{}, {}", mitr.id(), hex_str(value.key())).as_bytes(),
                            false,
                        );
                    }
                }
                if builder.is_zero_bytes() {
                    warn!("Builder is empty");
                    break;
                }

                let file_id = self.reserve_file_id();
                // It was true that it.Valid() at least once in the loop above, which means we
                // called Add() at least once, and builder is not Empty().
                info!(
                    "LOG Compacted: Iteration to generate one table [{}] took: {}ms",
                    file_id,
                    start_time.elapsed().unwrap().as_millis()
                );
                let dir = self.opt.dir.clone();
                let file_name = new_file_name(file_id, &dir);
                let worker = g.worker();
                let tx = tx.clone();
                let loading_mode = self.opt.table_loading_mode;
                tokio::spawn(async move {
                    defer! {worker.done();}
                    let fd = create_synced_file(&file_name, true);
                    if let Err(err) = fd {
                        tx.send(Err(format!(
                            "While opening new table: {}, err: {}",
                            file_id, err
                        )
                        .into()))
                            .unwrap();
                        return;
                    }
                    if let Err(err) = fd.as_ref().unwrap().write_all(&builder.finish()) {
                        tx.send(Err(format!(
                            "Unable to write to file: {}, err: {}",
                            file_id, err
                        )
                        .into()))
                            .unwrap();
                        return;
                    }
                    let tbl = TableCore::open_table(fd.unwrap(), &file_name, loading_mode);
                    if let Err(err) = tbl {
                        tx.send(Err(format!(
                            "Unable to open table: {}, err: {}",
                            file_name, err
                        )
                        .into()))
                            .unwrap();
                    } else {
                        tx.send(Ok(Table::new(tbl.unwrap()))).unwrap();
                    }
                });
            }
        }
        g.wait().await;
        drop(tx);
        info!(
            "Compacted took {}ms",
            execute_time.elapsed().unwrap().as_millis()
        );

        let mut new_tables = Vec::with_capacity(20);
        let mut first_err: Result<()> = Ok(());
        // Wait for all table builders to finished.
        loop {
            let tb = rv.recv().await;
            if tb.is_none() {
                break;
            }
            match tb.unwrap() {
                Ok(tb) => {
                    info!("Create a new table, fid: {}", tb.id());
                    new_tables.push(tb);
                }
                Err(err) => {
                    error!("{}", err);
                    if first_err.is_ok() {
                        first_err = Err(err);
                    }
                }
            }
        }
        if first_err.is_ok() {
            // Ensure created files' directory entries are visible, We don't mind the extra latency
            // from not doing this ASAP after all file creation has finished because this is a
            // background operation
            first_err = sync_directory(&self.opt.dir);
        }
        // sort asc by table's biggest
        new_tables.sort_by(|a, b| a.to_ref().biggest().cmp(b.to_ref().biggest()));
        if first_err.is_err() {
            // An error happened. Delete all the newly created table files (by calling Decref
            // -- we're the only holders of a ref).
            let _ = new_tables.iter().map(|tb| tb.decr_ref());
            return Err(format!(
                "While running compaction for: {}, err: {}",
                cd.read().await,
                first_err.unwrap_err()
            )
            .into());
        }
        Ok(new_tables)
    }

    fn build_change_set(cd: &CompactDef, new_tables: &Vec<Table>) -> Vec<ManifestChange> {
        // new tables to CREATE
        let mut changes = new_tables
            .iter()
            .map(|tb| {
                ManifestChangeBuilder::new(tb.id())
                    .with_level(cd.next_level.level() as u32)
                    .with_op(CREATE)
                    .build()
            })
            .collect::<Vec<_>>();
        // top compact to DELETE
        changes.extend(
            cd.top
                .iter()
                .map(|tb| ManifestChangeBuilder::new(tb.id()).with_op(DELETE).build()),
        );
        // bot compact to DELETE
        changes.extend(
            cd.bot
                .iter()
                .map(|tb| ManifestChangeBuilder::new(tb.id()).with_op(DELETE).build()),
        );

        changes
    }

    // Find the KeyRange that should be merge between cd.this and cd.next
    fn fill_tables_l0(&self, cd: &mut CompactDef) -> bool {
        // lock this, next levels avoid other GC worker
        cd.lock_exclusive_levels();
        let top = cd.this_level.to_ref().tables.read();
        // TODO here maybe have some issue that i don't understand
        let tables = top.to_vec();
        // all tables at zero table will be merge level1
        #[cfg(test)]
        assert!(cd.top.is_empty(), "Sanity check!");
        cd.top.extend(tables);
        if cd.top.is_empty() {
            cd.unlock_exclusive_levels();
            return false;
        }
        // all kv paire has included.
        cd.this_range = INFO_RANGE;

        let kr = KeyRange::get_range(cd.top.as_ref());
        let (left, right) = cd.next_level.overlapping_tables(&kr);
        let bot = cd.next_level.to_ref().tables.read();
        let tables = bot.to_vec();
        // fill bottom (next level) tables
        cd.bot.extend(tables[left..right].to_vec());
        if cd.bot.is_empty() {
            // not found any tables. Just fill top tables is ok !
            cd.next_range = kr;
        } else {
            cd.next_range = KeyRange::get_range(cd.bot.as_ref());
        }
        // Add compact status avoid other gcc operate the `RangeKeys`
        if !self.c_status.compare_and_add(cd) {
            cd.unlock_exclusive_levels();
            return false;
        }
        cd.unlock_exclusive_levels();
        true
    }

    // fill tables for compactDef, and locked them KeyRange
    fn fill_tables(&self, cd: &mut CompactDef) -> bool {
        // lock current level and next levels, So there is at most one compression process per layer
        cd.lock_exclusive_levels();
        let mut tables = cd.this_level.to_ref().tables.read().to_vec();
        if tables.is_empty() {
            info!("the tables is empty, skip compact deference");
            cd.unlock_exclusive_levels();
            return false;
        }
        // Find the biggest table, and compact that first.
        // TODO: Try other table picking strategies.
        tables.sort_by(|a, b| b.size().cmp(&a.size()));
        for t in tables {
            let this_range = KeyRange {
                left: t.smallest().to_vec(),
                right: t.biggest().to_vec(),
                inf: false,
            };
            if self
                .c_status
                .overlaps_with(cd.this_level.level(), &this_range)
            {
                info!(
                    "not found overlaps with this range: {}",
                    this_range.to_string()
                );
                continue;
            }
            cd.this_size.store(t.size() as u64, Ordering::Relaxed);
            cd.this_range = this_range;
            {
                cd.top.clear();
                cd.top.push(t);
            }

            // Find next overlap that will be compacted
            // TODO [left, right)
            let (left, right) = cd.next_level.overlapping_tables(&cd.this_range);
            let bot = cd.next_level.to_ref().tables.read();
            let tables = bot.to_vec();
            {
                cd.bot.clear();
                cd.bot.extend(tables[left..right].to_vec());
            }

            // not find any overlap at next levels, so sample insert it
            if cd.bot.is_empty() {
                cd.next_range = cd.this_range.clone();
                if !self.c_status.compare_and_add(cd) {
                    info!("find a conflict compacted, cd: {}", cd);
                    continue;
                }
                cd.unlock_exclusive_levels();
                return true;
            }

            cd.next_range = KeyRange::get_range(cd.bot.as_ref());

            if self
                .c_status
                .overlaps_with(cd.next_level.level(), &cd.next_range)
            {
                info!("find a conflict compacted: {}", cd);
                continue;
            }

            if !self.c_status.compare_and_add(&cd) {
                info!("failed to compactDef to c_status, {}", cd);
                continue;
            }
            cd.unlock_exclusive_levels();
            return true;
        }
        cd.unlock_exclusive_levels();
        false
    }

    // Determines which level to compact.
    // Base on https://github.com/facebook/rocksdb/wiki/Leveled-Compaction.
    #[instrument(skip(self))]
    fn pick_compact_levels(&self) -> Vec<CompactionPriority> {
        // This function must use identical criteria for guaranteeing compaction's progress that
        // add_level0_table use.

        let mut prios = vec![];
        // c_status is checked to see if level 0's tables are already being compacted.
        // *NOTICE* level 0 only has one compact job
        if !self.c_status.overlaps_with(0, &INFO_RANGE) && self.is_level0_compactable() {
            prios.push(CompactionPriority {
                level: 0,
                score: (self.levels[0].num_tables() as f64)
                    / (self.opt.num_level_zero_tables as f64),
            });
            info!("level0 will be compacted");
        }
        // stats level 1..n
        for (i, level) in self.levels[1..].iter().enumerate() {
            // Don't consider those tables that are already being compacted right now.
            // let del_size = self.c_status.del_size(i + 1);
            let del_size = 0;
            if level.is_compactable(del_size) {
                prios.push(CompactionPriority {
                    level: i + 1,
                    score: ((level.get_total_size() - del_size) as f64
                        / level.get_max_total_size() as f64),
                });
            }
        }
        // sort from big to small.
        prios.sort_by(|a, b| b.score.partial_cmp(&a.score).unwrap());
        prios
    }

    // Return true if level zero may be compacted, without accounting for compactions that already
    // might be happening.
    fn is_level0_compactable(&self) -> bool {
        let compactable = self.levels[0].num_tables() >= self.opt.num_level_zero_tables;
        #[cfg(test)]
        debug!(
            "level0 compactable, num_tables: {}, config_tables: {}, yes: {}",
            self.levels[0].num_tables(),
            self.opt.num_level_zero_tables,
            compactable
        );

        compactable
    }

    // calc next file id
    pub(crate) fn reserve_file_id(&self) -> u64 {
        let id = self.next_file_id.fetch_add(1, Ordering::Relaxed);
        id
    }

    pub(crate) fn print_level_fids(&self) {
        let sz = self
            .levels
            .iter()
            .map(|lv| lv.num_tables())
            .collect::<Vec<_>>();
        warn!("every level table's size: {:?}", sz);
    }
}

#[derive(Debug, Clone)]
struct CompactionPriority {
    level: usize,
    score: f64,
}

// Compact deference
pub(crate) struct CompactDef {
    pub(crate) this_level: LevelHandler,
    pub(crate) next_level: LevelHandler,
    pub(crate) top: Vec<Table>,
    // if the level is not level0, it should be only one table
    pub(crate) bot: Vec<Table>,
    // may be empty tables set
    pub(crate) this_range: KeyRange,
    pub(crate) next_range: KeyRange,
    pub(crate) this_size: AtomicU64, // the compacted table's size(NOTE: this level compacted table is only one, exclude zero level)
}

impl Display for CompactDef {
    fn fmt(&self, f: &mut Formatter<'_>) -> std::fmt::Result {
        let top = self
            .top
            .iter()
            .map(|table| table.id().to_string())
            .collect::<Vec<_>>();
        let bot = self
            .bot
            .iter()
            .map(|table| table.id().to_string())
            .collect::<Vec<_>>();
        write!(
            f,
            "(this_level: {}, next_level: {}, this_sz: {}, top: {:?}, bot: {:?})",
            self.this_level.level(),
            self.next_level.level(),
            self.this_size.load(Ordering::Relaxed),
            top,
            bot
        )
    }
}

impl CompactDef {
    pub(crate) fn new(this_level: LevelHandler, next_level: LevelHandler) -> Self {
        CompactDef {
            this_level,
            next_level,
            top: vec![],
            bot: vec![],
            this_range: KeyRange::default(),
            next_range: KeyRange::default(),
            this_size: Default::default(),
        }
    }

    #[inline]
    fn lock_shared_levels(&self) {
        self.this_level.lock_shared();
        self.next_level.lock_shared();
    }

    #[inline]
    fn unlock_shared_levels(&self) {
        self.next_level.unlock_shared();
        self.this_level.unlock_shared();
    }

    #[inline]
    pub fn lock_exclusive_levels(&self) {
        self.this_level.lock_exclusive();
        self.next_level.lock_exclusive();
    }

    #[inline]
    pub fn unlock_exclusive_levels(&self) {
        self.next_level.unlock_exclusive();
        self.this_level.unlock_exclusive();
    }
}

// Checks that all necessary table files exist and removes all table files not
// referenced by the manifest. id_map is a set of table file id's that were read from the directory
// listing.
async fn revert_to_manifest(dir: &str, mf: &TArcRW<Manifest>, id_map: HashSet<u64>) -> Result<()> {
    let tables = mf.write().await;
    // 1. Check all files in manifest exist.
    for id in &tables.tables {
        if !id_map.contains(id.0) {
            return Err(format!("file does not exist for table {}", id.0).into());
        }
    }

    // 2. Delete files that shouldn't exist.
    for id in &id_map {
        if !tables.tables.contains_key(id) {
            error!("table file {} not referenced in MANIFEST", id);
            let file_name = new_file_name(*id, dir);
            if let Err(err) = remove_file(file_name) {
                error!("While removing table {}, err: {}", id, err);
            }
        }
    }
    Ok(())
}

#[test]
fn it() {}<|MERGE_RESOLUTION|>--- conflicted
+++ resolved
@@ -561,10 +561,6 @@
             mitr.rewind();
             let mut count = 0;
             let cur = tokio::runtime::Handle::current();
-<<<<<<< HEAD
-=======
-            let enter = cur.enter();
->>>>>>> 62075c50
             loop {
                 let start_time = SystemTime::now();
                 let mut builder = Builder::default();
@@ -575,11 +571,6 @@
                     if builder.reached_capacity(self.opt.max_table_size) {
                         break;
                     }
-<<<<<<< HEAD
-=======
-                    //info!("Put {}", hex_str(value.key()));
->>>>>>> 62075c50
-
                     #[cfg(test)]
                     {
                         crate::test_util::push_log(
