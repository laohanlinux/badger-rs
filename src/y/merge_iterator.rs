use log::info;

use crate::hex_str;
use crate::table::iterator::{IteratorImpl, IteratorItem};

use crate::y::iterator::Xiterator;
use crate::y::KeyValue;
use itertools::Itertools;
use std::cell::RefCell;
use std::collections::btree_set::Iter;
use std::collections::{BinaryHeap, HashMap, HashSet};
use std::os::macos::raw::stat;

/// Cursor of the iterator of merge.
pub struct MergeCursor {
    // At init index is set to MAX
    pub index: usize,
    pub cur_item: Option<IteratorItem>,
}

impl MergeCursor {
    fn replace(&mut self, index: usize, cur_item: Option<IteratorItem>) {
        self.index = index;
        self.cur_item = cur_item;
    }
}

/// A iterator for multi iterator merge into one.
pub struct MergeIterator {
    pub reverse: bool,
    pub itrs: Vec<Box<dyn Xiterator<Output = IteratorItem>>>,
    pub cursor: RefCell<MergeCursor>,
    pub heap: RefCell<BinaryHeap<IterRef>>,
    pub heap_flag: RefCell<Vec<bool>>,
}

impl Xiterator for MergeIterator {
    type Output = IteratorItem;

    fn next(&self) -> Option<Self::Output> {
        if self.itrs.is_empty() {
            self.set_iter_empty();
            return None;
        }
        assert_ne!(self.cursor.borrow().index, usize::MAX);
        self._next()
    }

    // fn next(&self) -> Option<Self::Output> {
    //     if self.itrs.is_empty() {
    //         return None;
    //     }
    //     assert_ne!(self.cursor.borrow().index, usize::MAX);
    //
    //     // if self.cursor.borrow().index == usize::MAX {
    //     //     for itr in &self.itrs {
    //     //         itr.rewind();
    //     //     }
    //     //     self.cursor.borrow_mut().index = 0;
    //     // }
    //     let mut latest: Option<IteratorItem> = None;
    //     let mut index = usize::MAX;
    //     // Use stack memory
    //     let mut same_iterators = Vec::with_capacity(self.itrs.len());
    //     #[cfg(test)]
    //     let mut stack = vec![];
    //     for (itr_index, itr) in self.itrs.iter().enumerate() {
    //         if let Some(item) = itr.peek() {
    //             #[cfg(test)]
    //             stack.push(item.key.clone());
    //
    //             if let Some(have_latest) = &mut latest {
    //                 if !self.reverse {
    //                     match item.key().cmp(have_latest.key()) {
    //                         std::cmp::Ordering::Less => {
    //                             index = itr_index;
    //                             *have_latest = item;
    //                             same_iterators.push(itr_index);
    //                         }
    //                         std::cmp::Ordering::Equal => {
    //                             same_iterators.push(itr_index);
    //                         }
    //                         std::cmp::Ordering::Greater => {}
    //                     }
    //                 } else {
    //                     match item.key().cmp(have_latest.key()) {
    //                         std::cmp::Ordering::Less => {}
    //                         std::cmp::Ordering::Equal => {
    //                             same_iterators.push(itr_index);
    //                         }
    //                         std::cmp::Ordering::Greater => {
    //                             index = itr_index;
    //                             *have_latest = item;
    //                             same_iterators.push(itr_index);
    //                         }
    //                     }
    //                 }
    //             } else {
    //                 latest.replace(item);
    //                 index = itr_index;
    //                 same_iterators.push(itr_index);
    //             }
    //         }
    //     }
    //
    //     if index != usize::MAX {
    //         assert!(latest.is_some());
    //
    //         #[cfg(test)]
    //         {
    //             let str = stack.into_iter().map(|key| hex_str(&key)).join(",");
    //             let buf = format!(
    //                 "found target: {}, {}, iter_count {}",
    //                 hex_str(latest.as_ref().unwrap().key()),
    //                 str,
    //                 self.itrs.len()
    //             );
    //             crate::test_util::push_log(buf.as_bytes(), false);
    //         }
    //
    //         // Move same iterators
    //         #[cfg(test)]
    //         info!("--------------------------");
    //         for (itr_index) in same_iterators.iter().rev() {
    //             if let Some(key) = self.itrs[*itr_index].peek() && key.key() == latest.as_ref().unwrap().key() {
    //                 #[cfg(test)]
    //                 info!("Move key #{}, index {}, {}, meta:{}, {}", hex_str(key.key()), itr_index, index, latest.as_ref().unwrap().value().meta, key.value().meta);
    //                 if *itr_index != index {
    //                     self.export_disk();
    //                 }
    //                  self.itrs[*itr_index].next();
    //                 assert_eq!(*itr_index, index);
    //             } else {
    //                 break;
    //             }
    //         }
    //         #[cfg(test)]
    //         info!("--------------------------");
    //         self.cursor.borrow_mut().replace(index, latest);
    //         //self.itrs.get(index).as_ref().unwrap().next(); // Skip current node
    //     } else {
    //         self.cursor.borrow_mut().index = 0;
    //         self.cursor.borrow_mut().cur_item.take(); // Not found any thing.
    //     }
    //     self.peek()
    // }

    /// Rewind iterator and return the current item (So it call next that will move to second item).
    /// Notice: 1: Only rewind inner iterators list. Not reverse self.itrs vec sequence, 2: maybe some iterator is empty (Why, TODO)
    /// TODO: Opz rewind algo
    //    fn rewind(&self) -> Option<Self::Output> {
    //      if self.itrs.is_empty() {
    //        return None;
    //   }
    //  let mut heap = self.heap.borrow_mut();
    // for (index, itr) in self.itrs.iter().enumerate() {
    //    if let Some(item) = itr.rewind() {
    ///      heap.push(IterRef { index, key: item })
    // }
    // }
    ///self.cursor.borrow_mut().index = 0;
    // self.next()
    //}

    fn rewind(&self) -> Option<Self::Output> {
        if self.itrs.is_empty() {
            self.set_iter_empty();
            return None;
        }
        {
            self.heap.borrow_mut().clear();
            for (index, itr) in self.itrs.iter().enumerate() {
                if let Some(item) = itr.rewind() {
                    // info!("rewind {}, {}", index, hex_str(item.key()));
                    self.push_item_into_heap(index, item);
                }
            }
            self.set_iter_empty();
        }

        self.next()
    }

    fn seek(&self, _key: &[u8]) -> Option<Self::Output> {
        todo!()
    }

    // TODO avoid clone
    fn peek(&self) -> Option<Self::Output> {
        self.cursor.borrow().cur_item.clone()
    }

    fn id(&self) -> String {
        format!("{}", self.cursor.borrow().index)
    }
}

impl std::iter::Iterator for MergeIterator {
    type Item = IteratorItem;

    fn next(&mut self) -> Option<Self::Item> {
        Xiterator::next(self)
    }
}

impl MergeIterator {
    #[inline]
    fn count(&self) -> usize {
        let mut count = 0;
        for itr in &self.itrs {
            itr.rewind();
        }
        for (_index, itr) in self.itrs.iter().enumerate() {
            while itr.next().is_some() {
                count += 1;
            }
        }
        count
    }

    fn export_disk(&self) {
        for itr in self.itrs.iter() {
            let mut keys = vec![];
            if let Some(key) = itr.peek() {
                keys.push(hex_str(key.key()));
            }
            let buffer = keys.join("#");
            #[cfg(test)]
            crate::test_util::push_log(buffer.as_bytes(), false);
        }
    }
    fn _next(&self) -> Option<IteratorItem> {
        let mut stack = vec![];
        {
<<<<<<< HEAD
            {
                let heap = self.heap.borrow_mut();
                if heap.is_empty() {
                    self.set_iter_empty();
                    return None;
                }
=======
            let mut heap = self.heap.borrow_mut();
            if heap.is_empty() {
                self.set_iter_empty();
                return None;
>>>>>>> 62075c50
            }
            let first_el = self.pop_item_from_heap();
            if first_el.is_none() {
                self.set_iter_empty();
                return None;
            }
            let first_el = first_el.unwrap();
            // Move it
            self.cursor.borrow_mut().index = first_el.index;
            self.cursor
                .borrow_mut()
                .cur_item
                .replace(first_el.key.clone());
            self.itrs.get(first_el.index).unwrap().next();
            stack.push(first_el.index);

            // move dummp keys
            loop {
                let mut heap = self.heap.borrow_mut();
                let pop = heap.peek();
                if pop.is_none() {
                    break;
                }
                let pop = pop.unwrap();
                let pop_key = pop.key.key();
                let first_key = first_el.key.key();
                let index = pop.index;
                if pop_key != first_key {
                    break;
                }
                // Find the same, pop it
                heap.pop();
                stack.push(index);
                self.itrs.get(index).unwrap().next();
            }
        }

        self.init_heap_by_indexs(stack);
        // self.init_heap();
        self.peek()
    }

    fn set_iter_empty(&self) {
        self.cursor.borrow_mut().index = 0;
        self.cursor.borrow_mut().cur_item.take();
    }

    fn init_heap(&self) {
        // self.heap.borrow_mut().clear();
        // Only push has element
        for (index, itr) in self.itrs.iter().enumerate() {
            if let Some(item) = itr.peek() {
                self.push_item_into_heap(index, item);
            }
        }
    }

    fn init_heap_by_indexs(&self, stack: Vec<usize>) {
        for index in stack {
            if let Some(item) = self.itrs[index].peek() {
                self.push_item_into_heap(index, item);
            }
        }
    }

    #[inline]
    fn push_item_into_heap(&self, index: usize, item: IteratorItem) {
        if self.heap_flag.borrow()[index] {
            return;
        }

        self.heap_flag.borrow_mut()[index] = true;
        self.heap.borrow_mut().push(IterRef {
            index,
            key: item,
            rev: self.reverse,
        });
    }

    #[inline]
    fn pop_item_from_heap(&self) -> Option<IterRef> {
        if let Some(item) = self.heap.borrow_mut().pop() {
            self.heap_flag.borrow_mut()[item.index] = false;
            return Some(item);
        }
        None
    }
}

/// A Builder for merge iterator building
#[derive(Default)]
pub struct MergeIterOverBuilder {
    all: Vec<Box<dyn Xiterator<Output = IteratorItem>>>,
    reverse: bool,
}

impl MergeIterOverBuilder {
    pub fn reverse(mut self, reverse: bool) -> MergeIterOverBuilder {
        self.reverse = reverse;
        self
    }

    pub fn add(mut self, x: Box<dyn Xiterator<Output = IteratorItem>>) -> MergeIterOverBuilder {
        self.all.push(x);
        self
    }

    pub fn add_batch(
        mut self,
        iters: Vec<Box<dyn Xiterator<Output = IteratorItem>>>,
    ) -> MergeIterOverBuilder {
        self.all.extend(iters);
        self
    }

    pub fn build(self) -> MergeIterator {
        let cap = self.all.len();
        let mut flag = vec![false; cap];
        MergeIterator {
            reverse: self.reverse,
            itrs: self.all,
            cursor: RefCell::new(MergeCursor {
                index: usize::MAX,
                cur_item: None,
            }),
            heap_flag: RefCell::new(flag),
            heap: RefCell::new(BinaryHeap::with_capacity(cap)),
        }
    }
}

#[derive(Debug, Clone)]
pub struct IterRef {
    index: usize,
    key: IteratorItem,
    rev: bool,
}

impl Ord for IterRef {
    fn cmp(&self, other: &Self) -> std::cmp::Ordering {
        if !self.rev {
            if self.key.key() == other.key.key() {
                return other.index.cmp(&self.index);
            }
            other.key.key().cmp(&self.key.key())
        } else {
            if self.key.key() == other.key.key() {
                return other.index.cmp(&self.index);
            }
            self.key.key().cmp(&other.key.key())
        }
    }
}

impl PartialOrd for IterRef {
    fn partial_cmp(&self, other: &Self) -> Option<std::cmp::Ordering> {
        Some(self.cmp(other))
    }
}

impl PartialEq for IterRef {
    fn eq(&self, other: &Self) -> bool {
        self.index == other.index && self.key.key() == other.key.key()
    }
}

impl Eq for IterRef {}

#[cfg(test)]
mod tests {
    use std::fmt;
    use tracing::info;

    use crate::{
        hex_str, table::iterator::IteratorItem, types::TArcMx, KeyValue, MergeIterOverBuilder,
        SkipList, UniIterator, ValueStruct, Xiterator,
    };

    use super::IterRef;

    #[tokio::test]
    async fn merge_iter_skip() {
        crate::test_util::tracing_log();
        let st1 = SkipList::new(1 << 20);
        let st2 = SkipList::new(1 << 20);
        let st3 = SkipList::new(1 << 20);
        let mut wg = awaitgroup::WaitGroup::new();
        let keys = TArcMx::new(tokio::sync::Mutex::new(vec![]));
        let n = 300;
        let m = 10;
        for i in 0..n {
            let wk = wg.worker();
            let keys = keys.clone();
            let st1 = st1.clone();
            let st2 = st2.clone();
            let st3 = st3.clone();
            tokio::spawn(async move {
                for j in 0..m {
                    let key = format!("k{:05}_{:08}", i, j).into_bytes().to_vec();
                    keys.lock().await.push(key.clone());
                    if j % 3 == 0 {
                        st1.put(&key, ValueStruct::new(key.clone(), 0, 0, 0));
                    } else if j % 3 == 1 {
                        st2.put(&key, ValueStruct::new(key.clone(), 0, 0, 0));
                    } else {
                        st3.put(&key, ValueStruct::new(key.clone(), 0, 0, 0));
                    }
                }
                wk.done();
            });
        }

        wg.wait().await;
        assert_eq!(
            st1.node_count() + st2.node_count() + st3.node_count(),
            m * n
        );
        keys.lock().await.sort();
        // reverse = false
        {
            let builder = MergeIterOverBuilder::default()
                .add(Box::new(UniIterator::new(st1.clone(), false)))
                .add(Box::new(UniIterator::new(st2.clone(), false)))
                .add(Box::new(UniIterator::new(st3.clone(), false)));
            let miter = builder.build();
            assert!(miter.peek().is_none());
            miter.rewind();
            let mut count = 1;
            while let Some(value) = miter.next() {
                let expect = keys.lock().await;
                let expect = expect.get(count).unwrap();
                assert_eq!(value.key(), expect);
                count += 1;
            }
            assert_eq!(count as u32, m * n);
        }

        // reverse = true
        {
            let builder = MergeIterOverBuilder::default()
                .reverse(true)
                .add(Box::new(UniIterator::new(st1, true)))
                .add(Box::new(UniIterator::new(st2, true)))
                .add(Box::new(UniIterator::new(st3, true)));
            let miter = builder.build();
            assert!(miter.peek().is_none());
            miter.rewind();
            let mut count = 1;
            keys.lock().await.sort_by(|a, b| b.cmp(a));
            while let Some(value) = miter.next() {
                // info!("{}", String::from_utf8_lossy(value.key()));
                let expect = keys.lock().await;
                let expect = expect.get(count).unwrap();
                assert_eq!(value.key(), expect);
                count += 1;
            }
            assert_eq!(count as u32, m * n);
        }
    }

    #[tokio::test]
    async fn merge_iter_random() {
        use itertools::Itertools;
        crate::test_util::tracing_log();
        let st1 = SkipList::new(1 << 20);
        let st2 = SkipList::new(1 << 20);
        let st3 = SkipList::new(1 << 20);
        let mut keys = vec![];
        for i in 0..10000 {
            let key = rand::random::<usize>() % 10000;
            let key = format!("k{:05}", key).into_bytes().to_vec();
            keys.push(key.clone());
            if i % 3 == 0 {
                st1.put(&key, ValueStruct::new(vec![1, 23], 0, 9, 0))
            } else if i % 3 == 1 {
                st2.put(&key, ValueStruct::new(vec![1, 23], 0, 9, 0))
            } else {
                st3.put(&key, ValueStruct::new(vec![1, 23], 0, 9, 0))
            }
        }

        {
            let builder = MergeIterOverBuilder::default()
                .add(Box::new(UniIterator::new(st1.clone(), false)))
                .add(Box::new(UniIterator::new(st2.clone(), false)))
                .add(Box::new(UniIterator::new(st3.clone(), false)));
            keys.sort();
            let keys = keys.clone().into_iter().unique().collect::<Vec<_>>();
            let miter = builder.build();
            assert!(miter.peek().is_none());
            let key = miter.rewind();
            let mut count = 1;
            assert_eq!(hex_str(key.as_ref().unwrap().key()), hex_str(&keys[0]));
            while let Some(value) = miter.next() {
                // log::info!("{}", String::from_utf8_lossy(value.key()));
                let expect = keys.get(count).unwrap();
                assert_eq!(value.key(), expect);
                count += 1;
            }
            assert_eq!(count, keys.len());
        }

        {
            let builder = MergeIterOverBuilder::default()
                .reverse(true)
                .add(Box::new(UniIterator::new(st1.clone(), true)))
                .add(Box::new(UniIterator::new(st2.clone(), true)))
                .add(Box::new(UniIterator::new(st3.clone(), true)));
            keys.sort_by(|a, b| b.cmp(a));
            let keys = keys.into_iter().unique().collect::<Vec<_>>();
            let miter = builder.build();
            assert!(miter.peek().is_none());
            let mut count = 1;
            miter.rewind();
            while let Some(value) = miter.next() {
                let expect = keys.get(count).unwrap();
                assert_eq!(value.key(), expect);
                count += 1;
            }
            assert_eq!(count, keys.len());
        }
    }

    #[tokio::test]
    async fn heap_iter() {
        let build_key = |key: Vec<u8>| -> IteratorItem {
            IteratorItem {
                key,
                value: ValueStruct::default(),
            }
        };
        let elements = vec![
            IterRef {
                index: 10,
                key: build_key(b"40".to_vec()),
                rev: false,
            },
            IterRef {
                index: 20,
                key: build_key(b"59".to_vec()),
                rev: false,
            },
            IterRef {
                index: 9,
                key: build_key(b"40".to_vec()),
                rev: false,
            },
            IterRef {
                index: 7,
                key: build_key(b"41".to_vec()),
                rev: false,
            },
        ];

        let mut heap = std::collections::BinaryHeap::new();
        for el in elements {
            heap.push(std::cmp::Reverse(el));
        }
        crate::test_util::tracing_log();
        let first = heap.pop().unwrap();
        log::info!("{:?}", first);
    }
}<|MERGE_RESOLUTION|>--- conflicted
+++ resolved
@@ -232,19 +232,12 @@
     fn _next(&self) -> Option<IteratorItem> {
         let mut stack = vec![];
         {
-<<<<<<< HEAD
             {
                 let heap = self.heap.borrow_mut();
                 if heap.is_empty() {
                     self.set_iter_empty();
                     return None;
                 }
-=======
-            let mut heap = self.heap.borrow_mut();
-            if heap.is_empty() {
-                self.set_iter_empty();
-                return None;
->>>>>>> 62075c50
             }
             let first_el = self.pop_item_from_heap();
             if first_el.is_none() {
