use log::{info, warn};

use crate::hex_str;
use crate::table::iterator::{IteratorImpl, IteratorItem};

use crate::kv::{_BADGER_PREFIX, _HEAD};
use crate::y::iterator::Xiterator;
use crate::y::KeyValue;
use itertools::Itertools;
use std::cell::RefCell;
use std::collections::btree_set::Iter;
use std::collections::{BinaryHeap, HashMap, HashSet};
use std::fmt::format;
<<<<<<< HEAD
use tracing::error;
=======
use crate::kv::{_BADGER_PREFIX, _HEAD};
>>>>>>> d641dd3a

/// Cursor of the iterator of merge.
pub struct MergeCursor {
    // At init index is set to MAX
    pub index: usize,
    pub cur_item: Option<IteratorItem>,
}

impl MergeCursor {
    fn replace(&mut self, index: usize, cur_item: Option<IteratorItem>) {
        if cur_item.is_some() {
            assert!(!cur_item.as_ref().unwrap().key().starts_with(_BADGER_PREFIX));
        }
        self.index = index;
        self.cur_item = cur_item;
    }
}

/// A iterator for multi iterator merge into one.
pub struct MergeIterator {
    pub reverse: bool,
    pub itrs: Vec<Box<dyn Xiterator<Output=IteratorItem>>>,
    pub cursor: RefCell<MergeCursor>,
    pub heap: RefCell<BinaryHeap<IterRef>>,
    pub heap_flag: RefCell<Vec<bool>>,
}

impl Xiterator for MergeIterator {
    type Output = IteratorItem;

    fn next(&self) -> Option<Self::Output> {
        if self.itrs.is_empty() {
            self.set_iter_empty();
            return None;
        }
        assert_ne!(self.cursor.borrow().index, usize::MAX);
        self._next()
    }

    fn rewind(&self) -> Option<Self::Output> {
        if self.itrs.is_empty() {
            self.set_iter_empty();
            return None;
        }
        {
            self.heap.borrow_mut().clear();
            for (index, itr) in self.itrs.iter().enumerate() {
                if let Some(item) = itr.rewind() {
                    while let Some(item) = itr.peek() {
                        if item.key().starts_with(_BADGER_PREFIX) {
                            itr.next();
                            continue;
                        }
                        self.push_item_into_heap(index, item);
                        break;
                    }
                } else {
                    warn!("has a empty iterator, index:{}, id:{}", index, itr.id());
                }
            }
            self.set_iter_empty();
        }

        self.next()
    }

    fn seek(&self, _key: &[u8]) -> Option<Self::Output> {
        todo!()
    }

    // TODO avoid clone
    fn peek(&self) -> Option<Self::Output> {
        self.cursor.borrow().cur_item.clone()
    }

    fn id(&self) -> String {
        format!("{}", self.cursor.borrow().index)
    }
}

impl std::iter::Iterator for MergeIterator {
    type Item = IteratorItem;

    fn next(&mut self) -> Option<Self::Item> {
        Xiterator::next(self)
    }
}

impl MergeIterator {
    #[inline]
    fn count(&self) -> usize {
        let mut count = 0;
        for itr in &self.itrs {
            itr.rewind();
        }
        for (_index, itr) in self.itrs.iter().enumerate() {
            while itr.next().is_some() {
                count += 1;
            }
        }
        count
    }

    pub(crate) fn export_disk(&self) {
        #[cfg(test)]
        for itr in self.itrs.iter() {
            let mut keys = vec![];
            while let Some(key) = itr.peek() {
                //keys.push(format!("{},{}", itr.id(), hex_str(key.key())));
                keys.push(format!("{}", hex_str(key.key())));
                itr.next();
            }
            let buffer = keys.join("#");
            crate::test_util::push_log_by_filename("merge_iterator.txt", buffer.as_bytes());
        }
    }

    pub(crate) fn export_disk_ext(&self) {
        #[cfg(test)]
        {
            for itr in self.itrs.iter() {
                let mut keys = vec![];
                let mut has = HashMap::new();
                while let Some(item) = itr.peek() {
                    keys.push(item.clone());
<<<<<<< HEAD
                    tracing_log::log::error!(
                        "put {}, cas: {}",
                        hex_str(item.key()),
                        item.value().cas_counter
                    );
=======
                    tracing_log::log::error!("put {}, cas: {}", hex_str(item.key()), item.value().cas_counter);
>>>>>>> d641dd3a
                    itr.next();
                    if let Some(_old) = has.insert(item.key.clone(), item.clone()) {
                        panic!("it should be not happen, dump key: {}", hex_str(item.key()));
                    }
                }
                let buffer = serde_json::to_vec(&keys).unwrap();
                crate::test_util::push_log_by_filename("test_data/merge_iterator_ext.txt", &buffer);
<<<<<<< HEAD
            }
        }
    }

    fn _next(&self) -> Option<IteratorItem> {
        // the stack store the index that should be repush to heap
        let mut stack = vec![];
        {
            {
                let heap = self.heap.borrow_mut();
                if heap.is_empty() {
                    self.set_iter_empty();
                    return None;
                }
            }
            let first_el = self.pop_item_from_heap();
            if first_el.is_none() {
                self.set_iter_empty();
                return None;
            }
            let first_el = first_el.unwrap();
            // Move it
            self.cursor
                .borrow_mut()
                .replace(first_el.index, Some(first_el.key.clone()));
            self.itrs.get(first_el.index).unwrap().next();
            stack.push(first_el.index);

            #[cfg(test)]
            error!("Find the target, index: {}", first_el.index);
            // move dump keys
            loop {
                let mut heap = self.heap.borrow_mut();
                let peek = heap.peek();
                if peek.is_none() {
                    break;
                }
                let pop = peek.unwrap();
                let pop_key = pop.key.key();
                let first_key = first_el.key.key();
                let index = pop.index;
                // the key not equal the next key.
                if pop_key != first_key {
                    break;
                }
                // Find the same, pop it
                #[cfg(test)]
                error!("Find a same value, {}", hex_str(pop_key));
                heap.pop();
                stack.push(index);
                self.itrs.get(index).unwrap().next();
            }
        }
=======
            }
        }
    }

    fn _next(&self) -> Option<IteratorItem> {
        // the stack store the index that should be repush to heap
        let mut stack = vec![];
        {
            {
                let heap = self.heap.borrow_mut();
                if heap.is_empty() {
                    self.set_iter_empty();
                    return None;
                }
            }
            let first_el = self.pop_item_from_heap();
            if first_el.is_none() {
                self.set_iter_empty();
                return None;
            }
            let first_el = first_el.unwrap();
            // Move it
            self.cursor.borrow_mut().replace(first_el.index, Some(first_el.key.clone()));
            self.itrs.get(first_el.index).unwrap().next();
            stack.push(first_el.index);

            // move dummp keys
            loop {
                let mut heap = self.heap.borrow_mut();
                let pop = heap.peek();
                if pop.is_none() {
                    break;
                }
                let pop = pop.unwrap();
                let pop_key = pop.key.key();
                let first_key = first_el.key.key();
                let index = pop.index;
                // the key not equal the next key.
                if pop_key != first_key {
                    break;
                }
                // Find the same, pop it
                heap.pop();
                stack.push(index);
                self.itrs.get(index).unwrap().next();
            }
        }
>>>>>>> d641dd3a

        self.init_heap_by_indexes(stack);
        self.peek()
    }

    fn set_iter_empty(&self) {
        self.cursor.borrow_mut().index = 0;
        self.cursor.borrow_mut().cur_item.take();
    }

    fn init_heap(&self) {
        // self.heap.borrow_mut().clear();
        // Only push has element
        for (index, itr) in self.itrs.iter().enumerate() {
            if let Some(item) = itr.peek() {
                self.push_item_into_heap(index, item);
            }
        }
    }

    fn init_heap_by_indexes(&self, stack: Vec<usize>) {
        for index in stack {
            if let Some(item) = self.itrs[index].peek() {
                self.push_item_into_heap(index, item);
            }
        }
    }

    #[inline]
    fn push_item_into_heap(&self, index: usize, item: IteratorItem) {
        if self.heap_flag.borrow()[index] {
            return;
        }

        self.heap_flag.borrow_mut()[index] = true;
        self.heap.borrow_mut().push(IterRef {
            index,
            key: item,
            rev: self.reverse,
        });
    }

    #[inline]
    fn pop_item_from_heap(&self) -> Option<IterRef> {
        if let Some(item) = self.heap.borrow_mut().pop() {
            self.heap_flag.borrow_mut()[item.index] = false;
            return Some(item);
        }
        None
    }
}

/// A Builder for merge iterator building
#[derive(Default)]
pub struct MergeIterOverBuilder {
    all: Vec<Box<dyn Xiterator<Output=IteratorItem>>>,
    reverse: bool,
}

impl MergeIterOverBuilder {
    pub fn reverse(mut self, reverse: bool) -> MergeIterOverBuilder {
        self.reverse = reverse;
        self
    }

    pub fn add(mut self, x: Box<dyn Xiterator<Output=IteratorItem>>) -> MergeIterOverBuilder {
        self.all.push(x);
        self
    }

    pub fn add_batch(
        mut self,
        iters: Vec<Box<dyn Xiterator<Output=IteratorItem>>>,
    ) -> MergeIterOverBuilder {
        self.all.extend(iters);
        self
    }

    pub fn build(self) -> MergeIterator {
        let cap = self.all.len();
        let flag = vec![false; cap];
        MergeIterator {
            reverse: self.reverse,
            itrs: self.all,
            cursor: RefCell::new(MergeCursor {
                index: usize::MAX,
                cur_item: None,
            }),
            heap_flag: RefCell::new(flag),
            heap: RefCell::new(BinaryHeap::with_capacity(cap)),
        }
    }
}

#[derive(Debug, Clone)]
pub struct IterRef {
    index: usize,
    key: IteratorItem,
    rev: bool,
}

impl Ord for IterRef {
    fn cmp(&self, other: &Self) -> std::cmp::Ordering {
        if !self.rev {
            if self.key.key() == other.key.key() {
                return other.index.cmp(&self.index);
            }
            other.key.key().cmp(&self.key.key())
        } else {
            if self.key.key() == other.key.key() {
                return other.index.cmp(&self.index);
            }
            self.key.key().cmp(&other.key.key())
        }
    }
}

impl PartialOrd for IterRef {
    fn partial_cmp(&self, other: &Self) -> Option<std::cmp::Ordering> {
        Some(self.cmp(other))
    }
}

impl PartialEq for IterRef {
    fn eq(&self, other: &Self) -> bool {
        self.index == other.index && self.key.key() == other.key.key()
    }
}

impl Eq for IterRef {}

#[cfg(test)]
mod tests {
    use std::fmt;
<<<<<<< HEAD
    use log::{error, warn};
=======
>>>>>>> d641dd3a
    use tracing::info;

    use crate::{
        hex_str, table::iterator::IteratorItem, types::TArcMx, KeyValue, MergeIterOverBuilder,
        SkipList, UniIterator, ValueStruct, Xiterator,
    };

    use super::IterRef;

    #[tokio::test]
    async fn merge_iter_skip() {
        crate::test_util::tracing_log();
        let st1 = SkipList::new(1 << 20);
        let st2 = SkipList::new(1 << 20);
        let st3 = SkipList::new(1 << 20);
        let mut wg = awaitgroup::WaitGroup::new();
        let keys = TArcMx::new(tokio::sync::Mutex::new(vec![]));
        let n = 300;
        let m = 10;
        for i in 0..n {
            let wk = wg.worker();
            let keys = keys.clone();
            let st1 = st1.clone();
            let st2 = st2.clone();
            let st3 = st3.clone();
            tokio::spawn(async move {
                for j in 0..m {
                    let key = format!("k{:05}_{:08}", i, j).into_bytes().to_vec();
                    keys.lock().await.push(key.clone());
                    if j % 3 == 0 {
                        st1.put(&key, ValueStruct::new(key.clone(), 0, 0, 0));
                    } else if j % 3 == 1 {
                        st2.put(&key, ValueStruct::new(key.clone(), 0, 0, 0));
                    } else {
                        st3.put(&key, ValueStruct::new(key.clone(), 0, 0, 0));
                    }
                }
                wk.done();
            });
        }

        wg.wait().await;
        assert_eq!(
            st1.node_count() + st2.node_count() + st3.node_count(),
            m * n
        );
        keys.lock().await.sort();
        // reverse = false
        {
            let builder = MergeIterOverBuilder::default()
                .add(Box::new(UniIterator::new(st1.clone(), false)))
                .add(Box::new(UniIterator::new(st2.clone(), false)))
                .add(Box::new(UniIterator::new(st3.clone(), false)));
            let miter = builder.build();
            assert!(miter.peek().is_none());
            miter.rewind();
            let mut count = 1;
            while let Some(value) = miter.next() {
                let expect = keys.lock().await;
                let expect = expect.get(count).unwrap();
                assert_eq!(value.key(), expect);
                count += 1;
            }
            assert_eq!(count as u32, m * n);
        }

        // reverse = true
        {
            let builder = MergeIterOverBuilder::default()
                .reverse(true)
                .add(Box::new(UniIterator::new(st1, true)))
                .add(Box::new(UniIterator::new(st2, true)))
                .add(Box::new(UniIterator::new(st3, true)));
            let miter = builder.build();
            assert!(miter.peek().is_none());
            miter.rewind();
            let mut count = 1;
            keys.lock().await.sort_by(|a, b| b.cmp(a));
            while let Some(value) = miter.next() {
                // info!("{}", String::from_utf8_lossy(value.key()));
                let expect = keys.lock().await;
                let expect = expect.get(count).unwrap();
                assert_eq!(value.key(), expect);
                count += 1;
            }
            assert_eq!(count as u32, m * n);
        }
    }

    #[tokio::test]
    async fn merge_iter_random() {
        use itertools::Itertools;
        crate::test_util::tracing_log();
        let st1 = SkipList::new(1 << 20);
        let st2 = SkipList::new(1 << 20);
        let st3 = SkipList::new(1 << 20);
        let mut keys = vec![];
        for i in 0..10000 {
            let key = rand::random::<usize>() % 10000;
            let key = format!("k{:05}", key).into_bytes().to_vec();
            keys.push(key.clone());
            if i % 3 == 0 {
                st1.put(&key, ValueStruct::new(vec![1, 23], 0, 9, 0))
            } else if i % 3 == 1 {
                st2.put(&key, ValueStruct::new(vec![1, 23], 0, 9, 0))
            } else {
                st3.put(&key, ValueStruct::new(vec![1, 23], 0, 9, 0))
            }
        }
        keys.sort();
        let mut keys = keys.clone().into_iter().unique().collect::<Vec<_>>();

        {
            let builder = MergeIterOverBuilder::default()
                .add(Box::new(UniIterator::new(st1.clone(), false)))
                .add(Box::new(UniIterator::new(st2.clone(), false)))
                .add(Box::new(UniIterator::new(st3.clone(), false)));
            let miter = builder.build();
            assert!(miter.peek().is_none());
<<<<<<< HEAD
            error!("{:?}", keys.iter().map(|key| hex_str(key)).join(","));
=======
>>>>>>> d641dd3a
            let key = miter.rewind();
            let mut count = 1;
            assert_eq!(hex_str(key.as_ref().unwrap().key()), hex_str(&keys[0]));
            while let Some(value) = miter.next() {
<<<<<<< HEAD
                error!("{}", hex_str(value.key()));
=======
                 log::info!("{}", String::from_utf8_lossy(value.key()));
>>>>>>> d641dd3a
                let expect = keys.get(count).unwrap();
                assert_eq!(value.key(), expect, "{} not equal {}", hex_str(value.key()), hex_str(expect));
                count += 1;
            }
            assert_eq!(count, keys.len());
        }

        {
            let builder = MergeIterOverBuilder::default()
                .reverse(true)
                .add(Box::new(UniIterator::new(st1.clone(), true)))
                .add(Box::new(UniIterator::new(st2.clone(), true)))
                .add(Box::new(UniIterator::new(st3.clone(), true)));
            keys.sort_by(|a, b| b.cmp(a));
            let keys = keys.into_iter().unique().collect::<Vec<_>>();
            let miter = builder.build();
            assert!(miter.peek().is_none());
            let mut count = 1;
            miter.rewind();
            while let Some(value) = miter.next() {
                let expect = keys.get(count).unwrap();
                assert_eq!(value.key(), expect);
                count += 1;
            }
            assert_eq!(count, keys.len());
        }
    }

    #[tokio::test]
    async fn heap_iter() {
        let build_key = |key: Vec<u8>| -> IteratorItem {
            IteratorItem {
                key,
                value: ValueStruct::default(),
            }
        };
        let elements = vec![
            IterRef {
                index: 10,
                key: build_key(b"40".to_vec()),
                rev: false,
            },
            IterRef {
                index: 20,
                key: build_key(b"59".to_vec()),
                rev: false,
            },
            IterRef {
                index: 9,
                key: build_key(b"40".to_vec()),
                rev: false,
            },
            IterRef {
                index: 7,
                key: build_key(b"41".to_vec()),
                rev: false,
            },
        ];

        let mut heap = std::collections::BinaryHeap::new();
        for el in elements {
            heap.push(std::cmp::Reverse(el));
        }
        crate::test_util::tracing_log();
        let first = heap.pop().unwrap();
        log::info!("{:?}", first);
    }
}<|MERGE_RESOLUTION|>--- conflicted
+++ resolved
@@ -11,11 +11,7 @@
 use std::collections::btree_set::Iter;
 use std::collections::{BinaryHeap, HashMap, HashSet};
 use std::fmt::format;
-<<<<<<< HEAD
 use tracing::error;
-=======
-use crate::kv::{_BADGER_PREFIX, _HEAD};
->>>>>>> d641dd3a
 
 /// Cursor of the iterator of merge.
 pub struct MergeCursor {
@@ -32,12 +28,16 @@
         self.index = index;
         self.cur_item = cur_item;
     }
+
+    fn get_item(&self) -> Option<&IteratorItem> {
+        return self.cur_item.as_ref();
+    }
 }
 
 /// A iterator for multi iterator merge into one.
 pub struct MergeIterator {
     pub reverse: bool,
-    pub itrs: Vec<Box<dyn Xiterator<Output=IteratorItem>>>,
+    pub itrs: Vec<Box<dyn Xiterator<Output = IteratorItem>>>,
     pub cursor: RefCell<MergeCursor>,
     pub heap: RefCell<BinaryHeap<IterRef>>,
     pub heap_flag: RefCell<Vec<bool>>,
@@ -141,15 +141,6 @@
                 let mut has = HashMap::new();
                 while let Some(item) = itr.peek() {
                     keys.push(item.clone());
-<<<<<<< HEAD
-                    tracing_log::log::error!(
-                        "put {}, cas: {}",
-                        hex_str(item.key()),
-                        item.value().cas_counter
-                    );
-=======
-                    tracing_log::log::error!("put {}, cas: {}", hex_str(item.key()), item.value().cas_counter);
->>>>>>> d641dd3a
                     itr.next();
                     if let Some(_old) = has.insert(item.key.clone(), item.clone()) {
                         panic!("it should be not happen, dump key: {}", hex_str(item.key()));
@@ -157,7 +148,6 @@
                 }
                 let buffer = serde_json::to_vec(&keys).unwrap();
                 crate::test_util::push_log_by_filename("test_data/merge_iterator_ext.txt", &buffer);
-<<<<<<< HEAD
             }
         }
     }
@@ -173,24 +163,29 @@
                     return None;
                 }
             }
+            // Pop the first element
             let first_el = self.pop_item_from_heap();
             if first_el.is_none() {
                 self.set_iter_empty();
                 return None;
             }
             let first_el = first_el.unwrap();
-            // Move it
             self.cursor
                 .borrow_mut()
                 .replace(first_el.index, Some(first_el.key.clone()));
+            // Move the iterator
             self.itrs.get(first_el.index).unwrap().next();
             stack.push(first_el.index);
 
             #[cfg(test)]
-            error!("Find the target, index: {}", first_el.index);
+            info!(
+                "Find the target, key: {}, index: {}",
+                hex_str(self.cursor.borrow().get_item().unwrap().key()),
+                first_el.index
+            );
             // move dump keys
             loop {
-                let mut heap = self.heap.borrow_mut();
+                let heap = self.heap.borrow_mut();
                 let peek = heap.peek();
                 if peek.is_none() {
                     break;
@@ -205,61 +200,15 @@
                 }
                 // Find the same, pop it
                 #[cfg(test)]
-                error!("Find a same value, {}", hex_str(pop_key));
-                heap.pop();
+                info!("Find a same value, {}", hex_str(pop_key));
+                drop(heap);
+                self.pop_item_from_heap();
+
                 stack.push(index);
+                // Move same key iterator
                 self.itrs.get(index).unwrap().next();
             }
         }
-=======
-            }
-        }
-    }
-
-    fn _next(&self) -> Option<IteratorItem> {
-        // the stack store the index that should be repush to heap
-        let mut stack = vec![];
-        {
-            {
-                let heap = self.heap.borrow_mut();
-                if heap.is_empty() {
-                    self.set_iter_empty();
-                    return None;
-                }
-            }
-            let first_el = self.pop_item_from_heap();
-            if first_el.is_none() {
-                self.set_iter_empty();
-                return None;
-            }
-            let first_el = first_el.unwrap();
-            // Move it
-            self.cursor.borrow_mut().replace(first_el.index, Some(first_el.key.clone()));
-            self.itrs.get(first_el.index).unwrap().next();
-            stack.push(first_el.index);
-
-            // move dummp keys
-            loop {
-                let mut heap = self.heap.borrow_mut();
-                let pop = heap.peek();
-                if pop.is_none() {
-                    break;
-                }
-                let pop = pop.unwrap();
-                let pop_key = pop.key.key();
-                let first_key = first_el.key.key();
-                let index = pop.index;
-                // the key not equal the next key.
-                if pop_key != first_key {
-                    break;
-                }
-                // Find the same, pop it
-                heap.pop();
-                stack.push(index);
-                self.itrs.get(index).unwrap().next();
-            }
-        }
->>>>>>> d641dd3a
 
         self.init_heap_by_indexes(stack);
         self.peek()
@@ -315,7 +264,7 @@
 /// A Builder for merge iterator building
 #[derive(Default)]
 pub struct MergeIterOverBuilder {
-    all: Vec<Box<dyn Xiterator<Output=IteratorItem>>>,
+    all: Vec<Box<dyn Xiterator<Output = IteratorItem>>>,
     reverse: bool,
 }
 
@@ -325,14 +274,14 @@
         self
     }
 
-    pub fn add(mut self, x: Box<dyn Xiterator<Output=IteratorItem>>) -> MergeIterOverBuilder {
+    pub fn add(mut self, x: Box<dyn Xiterator<Output = IteratorItem>>) -> MergeIterOverBuilder {
         self.all.push(x);
         self
     }
 
     pub fn add_batch(
         mut self,
-        iters: Vec<Box<dyn Xiterator<Output=IteratorItem>>>,
+        iters: Vec<Box<dyn Xiterator<Output = IteratorItem>>>,
     ) -> MergeIterOverBuilder {
         self.all.extend(iters);
         self
@@ -370,6 +319,7 @@
             other.key.key().cmp(&self.key.key())
         } else {
             if self.key.key() == other.key.key() {
+                // NOTICE that
                 return other.index.cmp(&self.index);
             }
             self.key.key().cmp(&other.key.key())
@@ -393,11 +343,8 @@
 
 #[cfg(test)]
 mod tests {
+    use log::{error, warn};
     use std::fmt;
-<<<<<<< HEAD
-    use log::{error, warn};
-=======
->>>>>>> d641dd3a
     use tracing::info;
 
     use crate::{
@@ -491,70 +438,90 @@
     async fn merge_iter_random() {
         use itertools::Itertools;
         crate::test_util::tracing_log();
-        let st1 = SkipList::new(1 << 20);
-        let st2 = SkipList::new(1 << 20);
-        let st3 = SkipList::new(1 << 20);
-        let mut keys = vec![];
-        for i in 0..10000 {
-            let key = rand::random::<usize>() % 10000;
-            let key = format!("k{:05}", key).into_bytes().to_vec();
-            keys.push(key.clone());
-            if i % 3 == 0 {
-                st1.put(&key, ValueStruct::new(vec![1, 23], 0, 9, 0))
-            } else if i % 3 == 1 {
-                st2.put(&key, ValueStruct::new(vec![1, 23], 0, 9, 0))
-            } else {
-                st3.put(&key, ValueStruct::new(vec![1, 23], 0, 9, 0))
-            }
-        }
-        keys.sort();
-        let mut keys = keys.clone().into_iter().unique().collect::<Vec<_>>();
-
-        {
-            let builder = MergeIterOverBuilder::default()
-                .add(Box::new(UniIterator::new(st1.clone(), false)))
-                .add(Box::new(UniIterator::new(st2.clone(), false)))
-                .add(Box::new(UniIterator::new(st3.clone(), false)));
-            let miter = builder.build();
-            assert!(miter.peek().is_none());
-<<<<<<< HEAD
-            error!("{:?}", keys.iter().map(|key| hex_str(key)).join(","));
-=======
->>>>>>> d641dd3a
-            let key = miter.rewind();
-            let mut count = 1;
-            assert_eq!(hex_str(key.as_ref().unwrap().key()), hex_str(&keys[0]));
-            while let Some(value) = miter.next() {
-<<<<<<< HEAD
-                error!("{}", hex_str(value.key()));
-=======
-                 log::info!("{}", String::from_utf8_lossy(value.key()));
->>>>>>> d641dd3a
-                let expect = keys.get(count).unwrap();
-                assert_eq!(value.key(), expect, "{} not equal {}", hex_str(value.key()), hex_str(expect));
-                count += 1;
-            }
-            assert_eq!(count, keys.len());
-        }
-
-        {
-            let builder = MergeIterOverBuilder::default()
-                .reverse(true)
-                .add(Box::new(UniIterator::new(st1.clone(), true)))
-                .add(Box::new(UniIterator::new(st2.clone(), true)))
-                .add(Box::new(UniIterator::new(st3.clone(), true)));
-            keys.sort_by(|a, b| b.cmp(a));
-            let keys = keys.into_iter().unique().collect::<Vec<_>>();
-            let miter = builder.build();
-            assert!(miter.peek().is_none());
-            let mut count = 1;
-            miter.rewind();
-            while let Some(value) = miter.next() {
-                let expect = keys.get(count).unwrap();
-                assert_eq!(value.key(), expect);
-                count += 1;
-            }
-            assert_eq!(count, keys.len());
+
+        for _ in 0..100 {
+            let st1 = SkipList::new(1 << 20);
+            let st2 = SkipList::new(1 << 20);
+            let st3 = SkipList::new(1 << 20);
+            let mut keys = vec![];
+            for i in 0..10000 {
+                let key = rand::random::<usize>() % 10000;
+                let key = format!("k{:05}", key).into_bytes().to_vec();
+                keys.push(key.clone());
+                if (i % 3) == 0 {
+                    st1.put(&key, ValueStruct::new(vec![1, 23], 0, 9, 0))
+                } else if (i % 3) == 1 {
+                    st2.put(&key, ValueStruct::new(vec![1, 23], 0, 9, 0))
+                } else {
+                    st3.put(&key, ValueStruct::new(vec![1, 23], 0, 9, 0))
+                }
+            }
+            keys.sort();
+            let mut keys = keys.clone().into_iter().unique().collect::<Vec<_>>();
+            let pretty_st = |st: SkipList| {
+                let mut keys = vec![];
+                let cur = st.new_cursor();
+                while let Some(item) = cur.next() {
+                    let key = item.key(&st.arena);
+                    keys.push(key);
+                }
+                error!(
+                    "{}",
+                    keys[0..10].into_iter().map(|key| hex_str(key)).join(",")
+                );
+            };
+            {
+                pretty_st(st1.clone());
+                pretty_st(st2.clone());
+                pretty_st(st3.clone());
+                error!(
+                    "sort keys: {}",
+                    keys[0..10].iter().map(|key| hex_str(key)).join(",")
+                );
+            }
+            {
+                let builder = MergeIterOverBuilder::default()
+                    .add(Box::new(UniIterator::new(st1.clone(), false)))
+                    .add(Box::new(UniIterator::new(st2.clone(), false)))
+                    .add(Box::new(UniIterator::new(st3.clone(), false)));
+                let miter = builder.build();
+                assert!(miter.peek().is_none());
+                let key = miter.rewind();
+                let mut count = 1;
+                assert_eq!(hex_str(key.as_ref().unwrap().key()), hex_str(&keys[0]));
+                while let Some(value) = miter.next() {
+                    let expect = keys.get(count).unwrap();
+                    assert_eq!(
+                        value.key(),
+                        expect,
+                        "{} not equal {}",
+                        hex_str(value.key()),
+                        hex_str(expect)
+                    );
+                    count += 1;
+                }
+                assert_eq!(count, keys.len());
+            }
+
+            {
+                let builder = MergeIterOverBuilder::default()
+                    .reverse(true)
+                    .add(Box::new(UniIterator::new(st1.clone(), true)))
+                    .add(Box::new(UniIterator::new(st2.clone(), true)))
+                    .add(Box::new(UniIterator::new(st3.clone(), true)));
+                keys.sort_by(|a, b| b.cmp(a));
+                let keys = keys.into_iter().unique().collect::<Vec<_>>();
+                let miter = builder.build();
+                assert!(miter.peek().is_none());
+                let mut count = 1;
+                miter.rewind();
+                while let Some(value) = miter.next() {
+                    let expect = keys.get(count).unwrap();
+                    assert_eq!(value.key(), expect);
+                    count += 1;
+                }
+                assert_eq!(count, keys.len());
+            }
         }
     }
 
